use core::slice;
<<<<<<< HEAD
use serde::{Deserialize, Serialize};
use std::io::{self, Read, Seek, Write};
=======
use std::io::{self, Read, Write};
>>>>>>> 080d2c4d

use crate::{
    point::{Point, PointArray},
    scalar::{Scalar, ScalarArray},
};

use super::{Constant, ConstantId, ConstantTable, RuntimeType, Variable};
use zkpoly_common::typ::Typ;
use zkpoly_memory_pool::PinnedMemoryPool;

impl<Rt: RuntimeType> Variable<Rt> {
    pub fn dump_binary(&self, writer: &mut impl Write) -> io::Result<()> {
        match self {
            Variable::ScalarArray(poly) => {
                if !poly.device.is_cpu() {
                    panic!("polynomail must be on CPU");
                }
                if poly.slice_info.is_some() || poly.rotate != 0 {
                    panic!("polynomial must be unrotated and unsliced");
                }
                unsafe {
                    let v = slice::from_raw_parts(
                        poly.values.cast::<u8>(),
                        poly.len * std::mem::size_of::<Rt::Field>(),
                    );
                    writer.write_all(v)?;
                }
            }
            Variable::Scalar(s) => {
                if !s.device.is_cpu() {
                    panic!("scalar must be on CPU");
                }
                unsafe {
                    let v = slice::from_raw_parts(
                        s.value.cast::<u8>(),
                        std::mem::size_of::<Rt::Field>(),
                    );
                    writer.write_all(v)?;
                }
            }
            Variable::Point(p) => unsafe {
                let v = slice::from_raw_parts(
                    p.value.cast::<u8>(),
                    std::mem::size_of::<Rt::PointAffine>(),
                );
                writer.write_all(v)?;
            },
            Variable::PointArray(ps) => {
                if !ps.device.is_cpu() {
                    panic!("point must be on CPU");
                }
                unsafe {
                    let v = slice::from_raw_parts(
                        ps.values.cast::<u8>(),
                        ps.len * std::mem::size_of::<Rt::PointAffine>(),
                    );
                    writer.write_all(v)?;
                }
            }
            _ => panic!("unsupported variable type"),
        }
        Ok(())
    }

<<<<<<< HEAD
    pub fn dump_size(&self) -> Option<usize> {
        match self {
            Variable::ScalarArray(poly) => Some(poly.len * std::mem::size_of::<Rt::Field>()),
            Variable::Scalar(_) => Some(std::mem::size_of::<Rt::Field>()),
            Variable::Point(_) => Some(std::mem::size_of::<Rt::PointAffine>()),
            Variable::PointArray(ps) => Some(ps.len * std::mem::size_of::<Rt::PointAffine>()),
            _ => None,
        }
    }

    pub fn load_binary(
=======
    pub fn load_binary(
        &self,
>>>>>>> 080d2c4d
        typ: &Typ,
        reader: &mut impl Read,
        allocator: &mut PinnedMemoryPool,
    ) -> io::Result<Self> {
        match typ {
            Typ::ScalarArray { len, .. } => {
                let p: ScalarArray<Rt::Field> = ScalarArray::alloc_cpu(*len, allocator);
                unsafe {
                    let v = slice::from_raw_parts_mut(
                        p.values.cast::<u8>(),
                        p.len * std::mem::size_of::<Rt::Field>(),
                    );
                    reader.read_exact(v)?;
                }
                Ok(Variable::ScalarArray(p))
            }
            Typ::Scalar => {
                let p: Scalar<Rt::Field> = Scalar::new_cpu();
                unsafe {
                    let v = slice::from_raw_parts_mut(
                        p.value.cast::<u8>(),
                        std::mem::size_of::<Rt::Field>(),
                    );
                    reader.read_exact(v)?;
                }
                Ok(Variable::Scalar(p))
            }
            Typ::Point => {
                let p = unsafe {
                    let p = std::mem::MaybeUninit::<Rt::PointAffine>::uninit();
                    let v = slice::from_raw_parts_mut(
                        p.as_ptr().cast::<u8>().cast_mut(),
                        std::mem::size_of::<Rt::PointAffine>(),
                    );
                    reader.read_exact(v)?;
                    p.assume_init()
                };
                Ok(Variable::Point(Point::new(p)))
            }
            Typ::PointBase { len } => {
                let p: PointArray<Rt::PointAffine> = PointArray::alloc_cpu(*len, allocator);
                unsafe {
                    let v = slice::from_raw_parts_mut(
                        p.values.cast::<u8>(),
                        p.len * std::mem::size_of::<Rt::PointAffine>(),
                    );
                    reader.read_exact(v)?;
                }
                Ok(Variable::PointArray(p))
            }
            _ => panic!("unsupported variable type"),
        }
    }
<<<<<<< HEAD
}

#[derive(Serialize, Deserialize, Clone, Debug)]
struct Entry {
    /// (offset, size) if the data
    position: Option<(usize, usize)>,
    name: String,
    typ: Typ,
}

#[derive(Serialize, Deserialize, Default, Clone, Debug)]
pub struct Header {
    entries: Vec<Entry>,
    data_size: usize,
}

impl Header {
    pub fn build<Rt: RuntimeType>(ct: &ConstantTable<Rt>) -> Self {
        let mut data_offset = 0;

        let entries: Vec<_> = ct
            .iter()
            .map(|v| {
                let r = if let Some(size) = v.value.dump_size() {
                    Entry {
                        position: Some((data_offset, size)),
                        name: v.name.clone(),
                        typ: v.typ.clone(),
                    }
                } else {
                    Entry {
                        position: None,
                        name: v.name.clone(),
                        typ: v.typ.clone(),
                    }
                };

                data_offset += v.value.dump_size().unwrap_or(0);
                r
            })
            .collect();

        Self {
            entries,
            data_size: data_offset,
        }
    }

    pub fn dump_entries_data<Rt: RuntimeType>(
        &self,
        ct: &ConstantTable<Rt>,
        writer: &mut impl Write,
    ) -> io::Result<()> {
        for (entry, c) in self.entries.iter().zip(ct.iter()) {
            if let Some(_) = entry.position {
                c.value.dump_binary(writer)?;
            }
        }
        Ok(())
    }

    pub fn load_constant_table<Rt: RuntimeType>(
        &self,
        ct: &mut ConstantTable<Rt>,
        reader: &mut (impl Read + Seek),
        allocator: &mut PinnedMemoryPool,
    ) -> io::Result<()> {
        for (i, entry) in self.entries.iter().enumerate() {
            if let Some((offset, _size)) = entry.position {
                reader.seek(io::SeekFrom::Start(offset as u64))?;
                let val = Variable::load_binary(&entry.typ, reader, allocator)?;
                let constant = Constant::new(entry.name.clone(), val, entry.typ.clone());

                while ct.len() <= i {
                    // Tuple(vec![]) is placeholder
                    ct.push(Constant::new(
                        entry.name.clone(),
                        Variable::Tuple(vec![]),
                        entry.typ.clone(),
                    ));
                }

                ct[ConstantId::from(i)] = constant;
            } else {
                if ct.len() <= i {
                    panic!("expect some constant table already exists at index {}", i);
                }
                let constant = &ct[ConstantId::from(i)];
                if constant.name != entry.name {
                    panic!(
                        "constant name mismatch at index {}, expect {}, got {}",
                        i, &entry.name, &constant.name
                    );
                }
                if constant.typ != entry.typ {
                    panic!(
                        "constant type mismatch at index {}, expect {:?}, got {:?}",
                        i, &entry.typ, &constant.typ
                    );
                }
            };
        }

        Ok(())
    }
}
=======
}
>>>>>>> 080d2c4d
<|MERGE_RESOLUTION|>--- conflicted
+++ resolved
@@ -1,10 +1,6 @@
 use core::slice;
-<<<<<<< HEAD
 use serde::{Deserialize, Serialize};
 use std::io::{self, Read, Seek, Write};
-=======
-use std::io::{self, Read, Write};
->>>>>>> 080d2c4d
 
 use crate::{
     point::{Point, PointArray},
@@ -69,7 +65,6 @@
         Ok(())
     }
 
-<<<<<<< HEAD
     pub fn dump_size(&self) -> Option<usize> {
         match self {
             Variable::ScalarArray(poly) => Some(poly.len * std::mem::size_of::<Rt::Field>()),
@@ -81,10 +76,6 @@
     }
 
     pub fn load_binary(
-=======
-    pub fn load_binary(
-        &self,
->>>>>>> 080d2c4d
         typ: &Typ,
         reader: &mut impl Read,
         allocator: &mut PinnedMemoryPool,
@@ -138,13 +129,11 @@
             _ => panic!("unsupported variable type"),
         }
     }
-<<<<<<< HEAD
 }
 
 #[derive(Serialize, Deserialize, Clone, Debug)]
 struct Entry {
     /// (offset, size) if the data
-    position: Option<(usize, usize)>,
     name: String,
     typ: Typ,
 }
@@ -245,6 +234,3 @@
         Ok(())
     }
 }
-=======
-}
->>>>>>> 080d2c4d
