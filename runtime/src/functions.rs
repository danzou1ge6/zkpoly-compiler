--- conflicted
+++ resolved
@@ -16,7 +16,7 @@
 }
 
 pub type Closure<T> = Arc<
-    dyn Fn(Vec<&mut Variable<T>>, Vec<&Variable<T>>) -> Result<(), RuntimeError>
+    dyn Fn(Vec<&mut Variable<T>>, Vec<&Variable<T>>, Arc<dyn Fn(i32) -> i32 + Send + Sync>) -> Result<(), RuntimeError>
         + Sync
         + Send
         + 'static,
@@ -25,16 +25,7 @@
 #[derive(Clone)]
 pub struct Function<T: RuntimeType> {
     pub meta: FuncMeta,
-<<<<<<< HEAD
-    pub f: Arc<
-        dyn Fn(Vec<&mut Variable<T>>, Vec<&Variable<T>>, Arc<dyn Fn(i32) -> i32 + Send + Sync>) -> Result<(), RuntimeError>
-            + Sync
-            + Send
-            + 'static,
-    >,
-=======
     pub f: Closure<T>,
->>>>>>> d75b389d
 }
 
 #[derive(Clone, Debug, Serialize, Deserialize, PartialEq, PartialOrd, Eq, Ord)]
