use std::{
    borrow::BorrowMut,
    collections::{BTreeSet, HashMap},
    ops::DerefMut,
    sync::{Arc, Mutex},
    thread,
};

use rayon::iter::{IntoParallelRefMutIterator, ParallelIterator};
pub use threadpool::ThreadPool;

use zkpoly_common::{devices::DeviceType, load_dynamic::Libs, typ::Typ};

use crate::{
    args::{new_variable_table, ConstantTable, EntryTable, RuntimeType, Variable, VariableTable},
    async_rng::AsyncRng,
    debug,
    devices::{Event, EventTable},
    functions::{FuncMeta, FunctionTable},
    instructions::{Instruction, InstructionNode},
};

<<<<<<< HEAD
use zkpoly_cuda_api::{mem::CudaAllocator, stream::CudaEventRaw};
=======
use zkpoly_cuda_api::{
    bindings::{cudaDeviceSynchronize, cudaSetDevice},
    cuda_check,
    mem::CudaAllocator,
    stream::{CudaEvent, CudaEventRaw},
};
>>>>>>> f675c06c

use zkpoly_memory_pool::{static_allocator::CpuStaticAllocator, BuddyDiskPool};

pub mod alloc;
pub mod assert_eq;
pub mod transfer;

pub struct Runtime<T: RuntimeType> {
    instructions: Vec<Instruction>,
    gpu_mapping: Arc<dyn Fn(i32) -> i32 + Send + Sync>,
    variable: VariableTable<T>,
    constant: ConstantTable<T>,
    funcs: FunctionTable<T>,
    events: EventTable,
    pub mem_allocator: Option<CpuStaticAllocator>,
    gpu_allocator: HashMap<i32, CudaAllocator>,
    disk_allocator: Arc<Mutex<Vec<BuddyDiskPool>>>,
    rng: AsyncRng,
    _libs: Libs,
}

#[derive(Clone, Copy, Debug, PartialEq, PartialOrd)]
pub struct RuntimeDebug {
    pub bench_kernel: bool,
    pub print_instruction: bool,
    pub record_time: bool,
    pub serial_execution: bool,
}

impl RuntimeDebug {
    pub fn none() -> Self {
        Self {
            bench_kernel: false,
            print_instruction: false,
            record_time: false,
            serial_execution: false,
        }
    }

    pub fn with_bench_kernel(self, bench_mark: bool) -> Self {
        Self {
            bench_kernel: bench_mark,
            ..self
        }
    }

    pub fn with_print_instruction(self, print_instruction: bool) -> Self {
        Self {
            print_instruction,
            ..self
        }
    }

    pub fn with_record_time(self, record_time: bool) -> Self {
        Self {
            record_time,
            ..self
        }
    }

    pub fn with_serial_execution(self, serial_execution: bool) -> Self {
        Self {
            serial_execution,
            ..self
        }
    }
}

impl<T: RuntimeType> Runtime<T> {
    pub fn with_variables(mut self, variable: VariableTable<T>) -> Self {
        self.variable = variable;
        self
    }
    pub fn new(
        instructions: Vec<Instruction>,
        n_variables: usize,
        constant: ConstantTable<T>,
        funcs: FunctionTable<T>,
        events: EventTable,
        n_threads: usize,
        mem_allocator: CpuStaticAllocator,
        gpu_allocator: HashMap<i32, CudaAllocator>,
        disk_allocator: Arc<Mutex<Vec<BuddyDiskPool>>>,
        rng: AsyncRng,
        gpu_mapping: Arc<dyn Fn(i32) -> i32 + Send + Sync>,
        libs: Libs,
    ) -> Self {
        Self {
            instructions,
            variable: new_variable_table(n_variables),
            constant,
            funcs,
            events,
            mem_allocator: Some(mem_allocator),
            gpu_allocator,
            disk_allocator,
            gpu_mapping,
            rng,
            _libs: libs,
        }
    }

    pub fn reset(&mut self) {
        self.events.0.par_iter_mut().for_each(|event| match event {
            Event::GpuEvent(e) => e.reset(),
            Event::ThreadEvent(e) => e.reset(),
        });
        for (i, var) in self.variable.0.iter_mut().enumerate() {
            if let Some(_) = var {
                println!("var {} is not eliminated", i);
            }
            *var = None;
        }
    }

    pub fn run(
        &mut self,
        input_table: &EntryTable<T>,
        debug_opt: RuntimeDebug,
    ) -> (
        (Option<Variable<T>>, debug::Log, RuntimeInfo<T>),
        CpuStaticAllocator,
    ) {
        let executed_kernels = if debug_opt.bench_kernel {
            Some(Arc::new(Mutex::new(BTreeSet::new())))
        } else {
            None
        };

        let logger = debug::Logger::new();
        let logger_handle = logger.spawn();

        let info = RuntimeInfo {
            gpu_mapping: self.gpu_mapping.clone(),
            variable: &mut self.variable as *mut VariableTable<T>,
            constant: &self.constant as *const ConstantTable<T>,
            inputs: input_table as *const EntryTable<T>,
            funcs: &mut self.funcs as *mut FunctionTable<T>,
            events: &self.events as *const EventTable,
            rng: self.rng.clone(),
            main_thread: true,
            executed_kernels,
            debug_option: debug_opt,
            debug_writer: logger_handle.writer(),
            global_mutex: Arc::new(Mutex::new(())),
        };
        let r = unsafe {
            info.run(
                &self.instructions,
                Some(&mut self.mem_allocator.as_mut().unwrap()),
                Some(&mut self.gpu_allocator),
                Some(self.disk_allocator.as_ref()),
                0,
            )
        };

        let log = logger_handle.join();
        ((r, log, info), self.mem_allocator.take().unwrap())
    }
}

#[derive(Clone)]
pub struct RuntimeInfo<T: RuntimeType> {
    pub gpu_mapping: Arc<dyn Fn(i32) -> i32 + Send + Sync>,
    pub variable: *mut VariableTable<T>,
    pub constant: *const ConstantTable<T>,
    pub inputs: *const EntryTable<T>,
    pub funcs: *mut FunctionTable<T>,
    pub events: *const EventTable,
    pub rng: AsyncRng,
    pub main_thread: bool,
    /// If this is Some, the runtime will only execute each kernel once
    pub executed_kernels: Option<Arc<Mutex<BTreeSet<FuncMeta>>>>,
    debug_option: RuntimeDebug,
    debug_writer: debug::Writer,
    global_mutex: Arc<Mutex<()>>,
}

unsafe impl<T: RuntimeType> Send for RuntimeInfo<T> {}
unsafe impl<T: RuntimeType> Sync for RuntimeInfo<T> {}

impl<T: RuntimeType> RuntimeInfo<T> {
    #[allow(dangerous_implicit_autorefs)]
    pub unsafe fn run(
        &self,
        instructions: &[Instruction],
        mut mem_allocator: Option<&mut CpuStaticAllocator>,
        mut gpu_allocator: Option<&mut HashMap<i32, CudaAllocator>>,
        disk_allocator: Option<&Mutex<Vec<BuddyDiskPool>>>,
        _thread_id: usize,
    ) -> Option<Variable<T>> {
        let mut disk2gpu_temp_buffer: Vec<*mut u8> = Vec::new();
        let mut gpu2disk_temp_buffer: Vec<*mut u8> = Vec::new();
        let temp_size: usize = 1024 * 1024 * 2; // 2MB temporary buffer size
        for (i, instruction) in instructions.into_iter().enumerate() {
            let _guard: Option<std::sync::MutexGuard<'_, ()>> =
                if self.debug_option.serial_execution {
                    Some(self.global_mutex.lock().unwrap())
                } else {
                    None
                };

            if self.debug_option.print_instruction {
                println!("{:?}", &instruction);
            }

            let ibg = if self.debug_option.record_time {
                Some(self.debug_writer.begin_instruction(instruction.clone()))
            } else {
                None
            };

            let mut function_meta = None;
            use InstructionNode::*;
            match instruction.node().clone() {
                Allocate {
                    device,
                    typ,
                    id,
                    alloc_method,
                } => {
                    // only main thread can allocate memory
                    assert!(self.main_thread);
                    let guard = &mut (*self.variable)[id];
                    assert!(guard.is_none());

                    let var = self.allocate(
                        device.clone(),
                        typ.clone(),
                        alloc_method,
                        &mut mem_allocator,
                        &mut gpu_allocator,
                        &mut disk_allocator.map(|m| m.lock().unwrap()),
                    );

                    if let Typ::Stream = &typ {
                        let stream = var.unwrap_stream();
                        let event = CudaEventRaw::new(stream.get_device());
                        event.record(stream);
                        self.debug_writer.new_stream(
                            instruction.unwrap_stream(),
                            stream.clone(),
                            event,
                        );
                    }

                    *guard = Some(var);
                }
                Deallocate { id, alloc_method } => {
                    // only main thread can deallocate memory
                    assert!(self.main_thread);
                    let guard = &mut (*self.variable)[id];
                    if let Some(var) = guard.as_mut() {
                        self.deallocate(
                            var,
                            id,
                            alloc_method,
                            &mut mem_allocator,
                            &mut gpu_allocator,
                            &mut disk_allocator.map(|m| m.lock().unwrap()),
                        );
                        *guard = None;
                    } else {
                        panic!("deallocate a non-existing variable");
                    }
                }
                Transfer {
                    src_device,
                    dst_device,
                    stream,
                    src_id,
                    dst_id,
                } => {
                    let src = (*self.variable)[src_id].as_ref().unwrap();
                    let dst = (*self.variable)[dst_id].as_mut().unwrap();
<<<<<<< HEAD
                    self.transfer(src, dst, src_device, dst_device, stream, 
                                  &mut disk2gpu_temp_buffer, &mut gpu2disk_temp_buffer, temp_size);
=======
                    self.transfer(src, dst, src_device.clone(), dst_device.clone(), stream);
>>>>>>> f675c06c
                }
                FuncCall {
                    func_id,
                    arg_mut,
                    arg,
                } => {
                    // dbg!("FuncCall", func_id, arg_mut.clone(), arg.clone());
                    let arg_holder = arg
                        .iter()
                        .map(|id| (*self.variable)[*id].clone())
                        .collect::<Vec<_>>();
                    let mut arg_mut_holder = arg_mut
                        .iter()
                        .map(|id| (*self.variable)[*id].clone())
                        .collect::<Vec<_>>();

                    let args_mut: Vec<_> = arg_mut_holder
                        .iter_mut()
                        .zip(arg_mut.iter())
                        .map(|(guard, r_mut)| {
                            guard
                                .as_mut()
                                .unwrap_or_else(|| panic!("{:?} is undefined", r_mut))
                        })
                        .collect();
                    let args: Vec<_> = arg_holder
                        .iter()
                        .zip(arg.iter())
                        .map(|(guard, r)| {
                            guard
                                .as_ref()
                                .unwrap_or_else(|| panic!("{:?} is undefined", r))
                        })
                        .collect();

                    function_meta = Some((*self.funcs)[func_id].meta.clone());
                    if self.executed_kernels.is_some() {
                        let meta = (*self.funcs)[func_id].meta.clone();
                        let mut executed_kernels =
                            self.executed_kernels.as_ref().unwrap().lock().unwrap();
                        if executed_kernels.get(&meta).is_none() {
                            executed_kernels.insert(meta.clone());
                        } else {
                            continue;
                        }
                    }
                    let f = &mut (*self.funcs)[func_id].f;
                    f(args_mut, args, self.gpu_mapping.clone()).unwrap();
                }
                Wait {
                    slave,
                    stream,
                    event: event_id,
                } => {
                    // println!("waiting for event{:?}", event_id);
                    if _guard.is_some() {
                        drop(_guard);
                    }
                    let ref event = (*self.events)[event_id];
                    match event {
                        Event::GpuEvent(cuda_event) => match slave {
                            DeviceType::CPU => {
                                cuda_event.sync();
                            }
                            DeviceType::GPU { .. } => {
                                let stream_guard = &(*self.variable)[stream.unwrap()];
                                stream_guard
                                    .as_ref()
                                    .unwrap()
                                    .unwrap_stream()
                                    .wait(cuda_event);
                            }
                            DeviceType::Disk => unreachable!(),
                        },
                        Event::ThreadEvent(cpu_event) => {
                            cpu_event.wait();
                        }
                    }
                    // println!("event{:?} done", event_id);
                }
                Record { stream, event } => {
                    let ref event = (*self.events)[event];
                    match event {
                        Event::GpuEvent(cuda_event) => {
                            let stream_guard = &(*self.variable)[stream.unwrap()];
                            stream_guard
                                .as_ref()
                                .unwrap()
                                .unwrap_stream()
                                .record(cuda_event);
                        }
                        Event::ThreadEvent(cpu_event) => {
                            cpu_event.notify();
                        }
                    }
                }
                Fork {
                    new_thread,
                    instructions,
                } => {
                    let mut sub_info = self.clone();
                    sub_info.main_thread = false;
                    sub_info.debug_writer = sub_info.debug_writer.with_thread_id(new_thread);

                    thread::spawn(move || {
                        sub_info.run(&instructions, None, None, None, new_thread.into());
                    });
                }
                Join { .. } => {}
                Rotation { src, dst, shift } => {
                    let guard = &(*self.variable)[src];
                    let mut poly = guard.as_ref().unwrap().unwrap_scalar_array().clone();
                    poly.rotate(shift);
                    let guard = &mut (*self.variable)[dst];
                    assert!(guard.is_none());
                    *guard = Some(Variable::ScalarArray(poly));
                }
                Slice {
                    src,
                    dst,
                    start,
                    end,
                } => {
                    let src_guard = &(*self.variable)[src];
                    let slice = src_guard
                        .as_ref()
                        .unwrap()
                        .unwrap_scalar_array()
                        .slice(start, end);
                    let dst_guard = &mut (*self.variable)[dst];
                    assert!(dst_guard.is_none());
                    *dst_guard = Some(Variable::ScalarArray(slice));
                }
                LoadConstant { src, dst } => {
                    let constant = (*self.constant)[src].clone();
                    let guard = &mut (*self.variable)[dst];
                    assert!(guard.is_none());
                    *guard = Some(constant.value);
                }
                AssembleTuple { vars, dst } => {
                    let mut assemble = Vec::new();
                    for var in vars.iter() {
                        let guard = &(*self.variable)[*var];
                        assemble.push((guard.as_ref().unwrap()).clone());
                    }
                    let guard = &mut (*self.variable)[dst];
                    assert!(guard.is_none());
                    *guard = Some(Variable::Tuple(assemble));
                }
                RemoveRegister { id } => {
                    let guard = &mut (*self.variable)[id];
                    assert!(guard.is_some());
                    *guard = None;
                }
                Blind { dst, start, end } => {
                    let guard = &mut (*self.variable)[dst];
                    let poly = guard.as_mut().unwrap().unwrap_scalar_array_mut();
                    poly.blind(start, end, self.rng.clone());
                }
                Return(var_id) => {
                    if !self.main_thread {
                        panic!("can only return from main thread");
                    }
                    let var = (*self.variable)[var_id].take().unwrap();
                    return Some(var);
                }
                SetSliceMeta {
                    src,
                    dst,
                    offset,
                    len,
                } => {
                    let src_guard = &(*self.variable)[src];
                    let poly = src_guard
                        .as_ref()
                        .unwrap()
                        .unwrap_scalar_array()
                        .set_slice_raw(offset, len);
                    if poly.is_none() {
                        panic!(
                            "set_slice_raw failed at thread {:?}, instruction {:?}, for {:?} to {:?}",
                            _thread_id, i, src, dst
                        );
                    }
                    // println!("set dst {:?} meta to {:?}", dst.clone(), poly.clone());
                    let dst_guard = &mut (*self.variable)[dst];
                    assert!(dst_guard.is_none());
                    *dst_guard = Some(Variable::ScalarArray(poly.unwrap()));
                }
                GetScalarFromArray {
                    src,
                    dst,
                    idx,
                    stream,
                } => {
                    assert_ne!(src, dst);
                    let src_guard = &(*self.variable)[src];
                    let dst_guard = &mut (*self.variable)[dst];
                    let poly = src_guard.as_ref().unwrap().unwrap_scalar_array();
                    let scalar = dst_guard.as_mut().unwrap().unwrap_scalar_mut();
                    assert_eq!(poly.device, scalar.device);
                    match poly.device {
                        DeviceType::CPU => {
                            *scalar.as_mut() = poly[idx];
                        }
                        DeviceType::GPU { device_id } => {
                            let stream_guard = &(*self.variable)[stream.unwrap()];
                            let stream = stream_guard.as_ref().unwrap().unwrap_stream();
                            assert_eq!(stream.get_device(), device_id);
                            stream.memcpy_d2d(scalar.value, poly.get_ptr(idx), 1);
                        }
                        DeviceType::Disk => unreachable!("scalar can't be on disk"),
                    }
                }
                LoadInput { src, dst } => {
                    let input_guard = &(*self.inputs)[src];
                    let input = input_guard.clone();
                    let guard = &mut (*self.variable)[dst];
                    assert!(guard.is_none());
                    *guard = Some(input); // the compiled instructions will ensure that the input is not modified
                }
                MoveRegister { src, dst } => {
                    if src == dst {
                        continue;
                    }
                    let src_guard = &mut (*self.variable)[src];
                    let var = src_guard.take().unwrap();
                    let dst_guard = &mut (*self.variable)[dst];
                    *dst_guard = Some(var);
                }
                AssertEq {
                    value: value_id,
                    expected: expected_id,
                    msg,
                } => {
                    let value_guard = &(*self.variable)[value_id];
                    let expected_guard = &(*self.variable)[expected_id];
                    let value = value_guard.as_ref().unwrap();
                    let expected = expected_guard.as_ref().unwrap();
                    if !assert_eq::assert_eq(value, expected) {
                        println!(
                            "assertion eq failed at thread {:?}: {:?} != {:?} {}",
                            _thread_id,
                            value_id,
                            expected_id,
                            msg.unwrap_or_default()
                        );
                    } else {
                        println!(
                            "assertion eq passed at thread {:?}: {:?} == {:?}",
                            _thread_id, value_id, expected_id
                        );
                    }
                }
                Print(value_id, label) => {
                    let value_guard = &(*self.variable)[value_id];
                    let value = value_guard.as_ref().unwrap();
                    println!("{}({:?}) = {:?}", label, value_id, value)
                }
                CopyRegister { src, dst } => {
                    let src_guard = &(*self.variable)[src];
                    let var = src_guard.as_ref().unwrap().clone();
                    let dst_guard = &mut (*self.variable)[dst];
                    *dst_guard = Some(var);
                }
                SliceBuffer {
                    src,
                    dst,
                    offset,
                    len,
                } => {
                    let src_guard = &(*self.variable)[src];
                    let var = src_guard.as_ref().unwrap().clone();
                    let dst_guard = &mut (*self.variable)[dst];

                    let buf = var.unwrap_gpu_buffer().clone().sliced(offset, len);
                    *dst_guard = Some(Variable::GpuBuffer(buf))
                }
            }

            if self.debug_option.record_time {
                self.debug_writer
                    .end_instruction(ibg.unwrap(), function_meta);
            }
        }

        None
    }
}<|MERGE_RESOLUTION|>--- conflicted
+++ resolved
@@ -20,16 +20,12 @@
     instructions::{Instruction, InstructionNode},
 };
 
-<<<<<<< HEAD
-use zkpoly_cuda_api::{mem::CudaAllocator, stream::CudaEventRaw};
-=======
 use zkpoly_cuda_api::{
     bindings::{cudaDeviceSynchronize, cudaSetDevice},
     cuda_check,
     mem::CudaAllocator,
     stream::{CudaEvent, CudaEventRaw},
 };
->>>>>>> f675c06c
 
 use zkpoly_memory_pool::{static_allocator::CpuStaticAllocator, BuddyDiskPool};
 
@@ -305,12 +301,8 @@
                 } => {
                     let src = (*self.variable)[src_id].as_ref().unwrap();
                     let dst = (*self.variable)[dst_id].as_mut().unwrap();
-<<<<<<< HEAD
-                    self.transfer(src, dst, src_device, dst_device, stream, 
+                    self.transfer(src, dst, src_device.clone(), dst_device.clone(), stream, 
                                   &mut disk2gpu_temp_buffer, &mut gpu2disk_temp_buffer, temp_size);
-=======
-                    self.transfer(src, dst, src_device.clone(), dst_device.clone(), stream);
->>>>>>> f675c06c
                 }
                 FuncCall {
                     func_id,
