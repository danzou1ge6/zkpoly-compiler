use std::collections::HashMap;

use group::prime::PrimeCurveAffine;
use zkpoly_common::{devices::DeviceType, typ::Typ};
use zkpoly_cuda_api::{
    mem::{page_allocator::PageAllocator, CudaAllocator},
    stream::CudaStream,
};
use zkpoly_memory_pool::{static_allocator::CpuStaticAllocator, BuddyDiskPool};

use crate::{
    any::AnyWrapper,
    args::{RuntimeType, Variable, VariableId},
    gpu_buffer::GpuBuffer,
    instructions::AllocMethod,
    point::PointArray,
    runtime::RuntimeInfo,
    scalar::{Scalar, ScalarArray},
    transcript::TranscriptObject,
};

fn unsupported_alloc_method(am: AllocMethod, on: DeviceType) -> ! {
    panic!("unsupported alloc method {:?} on {:?}", am, on)
}
fn get_gpu_allocator<'a, 'b, 'c>(
    i: i32,
    gpu_allocator: &'a mut Option<&'b mut HashMap<i32, CudaAllocator>>,
) -> &'c mut CudaAllocator
where
    'b: 'c,
    'a: 'c,
{
    gpu_allocator.as_mut().unwrap().get_mut(&i).unwrap()
}

impl<T: RuntimeType> RuntimeInfo<T> {
    pub(super) fn allocate(
        &self,
        device: DeviceType,
        typ: Typ,
        alloc_method: AllocMethod,
        mem_allocator: &mut Option<&mut CpuStaticAllocator>,
        gpu_allocator: &mut Option<&mut HashMap<i32, CudaAllocator>>,
        disk_allocator: &mut Option<&mut Vec<BuddyDiskPool>>,
    ) -> Variable<T> {
        match typ {
            Typ::ScalarArray { len, meta: _ } => {
                let poly = match device {
                    DeviceType::CPU => match alloc_method {
                        AllocMethod::Offset(offset, size) => ScalarArray::<T::Field>::new(
                            len as usize,
                            mem_allocator.as_mut().unwrap().allocate(offset, size) as *mut T::Field,
                            DeviceType::CPU,
                        ),
                        otherwise => unsupported_alloc_method(otherwise, device),
                    },
                    DeviceType::GPU { device_id } => {
                        let device_id = (self.gpu_mapping)(device_id);
                        match alloc_method {
                            AllocMethod::Offset(offset, ..) => ScalarArray::<T::Field>::new(
                                len as usize,
<<<<<<< HEAD
                                gpu_allocator
                                    .as_mut()
                                    .unwrap()
                                    .get_mut(&device_id)
                                    .unwrap()
=======
                                get_gpu_allocator(device_id, gpu_allocator)
                                    .statik
>>>>>>> 481d0c54
                                    .allocate(offset, len as usize),
                                DeviceType::GPU { device_id },
                            ),
                            AllocMethod::Paged { va_size, pa } => ScalarArray::<T::Field>::new(
                                len as usize,
<<<<<<< HEAD
                                page_allocator.as_mut().unwrap()[device_id as usize]
=======
                                get_gpu_allocator(device_id, gpu_allocator)
                                    .page
>>>>>>> 481d0c54
                                    .allocate(va_size, pa),
                                DeviceType::GPU { device_id },
                            ),
                            otherwise => unsupported_alloc_method(otherwise, device),
                        }
                    }
                    DeviceType::Disk => match alloc_method {
                        AllocMethod::Dynamic(..) => ScalarArray::<T::Field>::alloc_disk(
                            len as usize,
                            disk_allocator.as_mut().unwrap(),
                        ),
                        otherwise => unsupported_alloc_method(otherwise, device),
                    },
                };
                Variable::ScalarArray(poly)
            }
            Typ::PointBase { len } => {
                let point_base = match device {
                    DeviceType::CPU => match alloc_method {
                        AllocMethod::Offset(offset, size) => PointArray::<T::PointAffine>::new(
                            len as usize,
                            mem_allocator.as_mut().unwrap().allocate(offset, size)
                                as *mut T::PointAffine,
                            DeviceType::CPU,
                        ),
                        otherwise => unsupported_alloc_method(otherwise, device),
                    },
                    DeviceType::GPU { device_id } => {
                        let device_id = (self.gpu_mapping)(device_id);
                        match alloc_method {
                            AllocMethod::Offset(offset, ..) => PointArray::<T::PointAffine>::new(
                                len as usize,
<<<<<<< HEAD
                                gpu_allocator
                                    .as_mut()
                                    .unwrap()
                                    .get_mut(&device_id)
                                    .unwrap()
=======
                                get_gpu_allocator(device_id, gpu_allocator)
                                    .statik
>>>>>>> 481d0c54
                                    .allocate(offset, len as usize),
                                DeviceType::GPU { device_id },
                            ),
                            AllocMethod::Paged { va_size, pa } => {
                                PointArray::<T::PointAffine>::new(
                                    len as usize,
<<<<<<< HEAD
                                    page_allocator.as_mut().unwrap()[device_id as usize]
=======
                                    get_gpu_allocator(device_id, gpu_allocator)
                                        .page
>>>>>>> 481d0c54
                                        .allocate(va_size, pa),
                                    DeviceType::GPU { device_id },
                                )
                            }
                            otherwise => unsupported_alloc_method(otherwise, device),
                        }
                    }
                    DeviceType::Disk => todo!(),
                };
                Variable::PointArray(point_base)
            }
            Typ::Scalar => match device {
                DeviceType::CPU => Variable::Scalar(Scalar::new_cpu()),
                DeviceType::GPU { device_id } => {
                    let device_id = (self.gpu_mapping)(device_id);
                    match alloc_method {
                        AllocMethod::Offset(offset, ..) => Variable::Scalar(Scalar::new_gpu(
<<<<<<< HEAD
                            gpu_allocator
                                .as_mut()
                                .unwrap()
                                .get_mut(&device_id)
                                .unwrap()
=======
                            get_gpu_allocator(device_id, gpu_allocator)
                                .statik
>>>>>>> 481d0c54
                                .allocate(offset, 1),
                            device_id,
                        )),
                        AllocMethod::Paged { va_size, pa } => Variable::Scalar(Scalar::new_gpu(
<<<<<<< HEAD
                            page_allocator.as_mut().unwrap()[device_id as usize]
=======
                            get_gpu_allocator(device_id, gpu_allocator)
                                .page
>>>>>>> 481d0c54
                                .allocate(va_size, pa),
                            device_id,
                        )),
                        otherwise => unsupported_alloc_method(otherwise, device),
                    }
                }
                DeviceType::Disk => unreachable!(),
            },
            Typ::Transcript => {
                assert!(device.is_cpu());
                Variable::Transcript(TranscriptObject::new_raw())
            }
            Typ::Point => {
                assert!(device.is_cpu());
                Variable::Point(crate::point::Point::new(T::PointAffine::identity()))
            }
            Typ::Tuple => unreachable!("Tuple can only be assembled"),
            Typ::Any(_, _) => {
                assert!(device.is_cpu());
                Variable::Any(AnyWrapper::new(Box::new(0))) // default payload
            }
            Typ::Stream => {
                let device_id = (self.gpu_mapping)(device.unwrap_gpu());
                Variable::Stream(CudaStream::new(device_id))
            }
            Typ::GpuBuffer(size) => {
                let device_id = (self.gpu_mapping)(device.unwrap_gpu());
                match alloc_method {
                    AllocMethod::Offset(offset, ..) => Variable::GpuBuffer(GpuBuffer {
                        ptr: get_gpu_allocator(device_id, gpu_allocator)
                            .statik
                            .allocate(offset, size),
                        size: size as usize,
                        device: DeviceType::GPU { device_id },
                    }),
                    AllocMethod::Paged { va_size, pa } => Variable::GpuBuffer(GpuBuffer {
                        ptr: get_gpu_allocator(device_id, gpu_allocator)
                            .page
                            .allocate(va_size, pa),
                        size: size as usize,
                        device: DeviceType::GPU { device_id },
                    }),
                    otherwise => unsupported_alloc_method(otherwise, device),
                }
            }
        }
    }

    pub(super) fn deallocate(
        &self,
        var: &mut Variable<T>,
        var_id: VariableId,
        mem_allocator: &mut Option<&mut CpuStaticAllocator>,
        gpu_allocator: &mut Option<&mut HashMap<i32, CudaAllocator>>,
        disk_allocator: &mut Option<&mut Vec<BuddyDiskPool>>,
    ) {
        match var {
            Variable::ScalarArray(poly) => match poly.device {
                DeviceType::CPU => {
                    mem_allocator
                        .as_mut()
                        .unwrap()
                        .deallocate(poly.values as *mut u8);
                }
                DeviceType::GPU { device_id } => {
                    gpu_allocator
                        .as_mut()
                        .unwrap()
                        .get_mut(&device_id)
                        .unwrap()
                        .statik
                        .free(poly.values);
                }
                DeviceType::Disk => {
                    let bytes = poly.len() * size_of::<T::Field>() / poly.disk_pos.len();
                    disk_allocator
                        .as_mut()
                        .unwrap()
                        .iter_mut()
                        .zip(poly.disk_pos.iter())
                        .for_each(|(disk_pool, alloc_info)| {
                            disk_pool
                                .deallocate(alloc_info.offset, bytes)
                                .expect("deallocation failed");
                        });
                }
            },
            Variable::PointArray(point_base) => match point_base.device {
                DeviceType::CPU => {
                    mem_allocator
                        .as_mut()
                        .unwrap()
                        .deallocate(point_base.values as *mut u8);
                }
                DeviceType::GPU { device_id } => {
                    gpu_allocator
                        .as_mut()
                        .unwrap()
                        .get_mut(&device_id)
                        .unwrap()
                        .statik
                        .free(point_base.values);
                }
                DeviceType::Disk => {
                    let bytes =
                        point_base.len * size_of::<T::PointAffine>() / point_base.disk_pos.len();
                    disk_allocator
                        .as_mut()
                        .unwrap()
                        .iter_mut()
                        .zip(point_base.disk_pos.iter())
                        .for_each(|(disk_pool, alloc_info)| {
                            disk_pool
                                .deallocate(alloc_info.offset, bytes)
                                .expect("deallocation failed");
                        });
                }
            },
            Variable::Tuple(vec) => {
                for var in vec {
                    self.deallocate(var, var_id, mem_allocator, gpu_allocator, disk_allocator);
                }
            }
            Variable::Stream(stream) => {
                stream.destroy();
            }
            Variable::Point(point) => {
                point.deallocate();
            }
            Variable::Transcript(transcript) => {
                transcript.deallocate();
            }
            Variable::Scalar(scalar) => match scalar.device {
                DeviceType::CPU => {
                    scalar.deallocate();
                }
                DeviceType::GPU { device_id } => {
                    gpu_allocator
                        .as_mut()
                        .unwrap()
                        .get_mut(&device_id)
                        .unwrap()
                        .statik
                        .free(scalar.value);
                }
                _ => unimplemented!(),
            },
            Variable::Any(any) => {
                // deallocate the payload
                any.dealloc();
            }
            Variable::GpuBuffer(gpu_buffer) => {
                let device_id = gpu_buffer.device.unwrap_gpu();
                gpu_allocator
                    .as_mut()
                    .unwrap()
                    .get_mut(&device_id)
                    .unwrap()
                    .statik
                    .free(gpu_buffer.ptr);
            }
        }
    }
}<|MERGE_RESOLUTION|>--- conflicted
+++ resolved
@@ -59,27 +59,15 @@
                         match alloc_method {
                             AllocMethod::Offset(offset, ..) => ScalarArray::<T::Field>::new(
                                 len as usize,
-<<<<<<< HEAD
-                                gpu_allocator
-                                    .as_mut()
-                                    .unwrap()
-                                    .get_mut(&device_id)
-                                    .unwrap()
-=======
                                 get_gpu_allocator(device_id, gpu_allocator)
                                     .statik
->>>>>>> 481d0c54
                                     .allocate(offset, len as usize),
                                 DeviceType::GPU { device_id },
                             ),
                             AllocMethod::Paged { va_size, pa } => ScalarArray::<T::Field>::new(
                                 len as usize,
-<<<<<<< HEAD
-                                page_allocator.as_mut().unwrap()[device_id as usize]
-=======
                                 get_gpu_allocator(device_id, gpu_allocator)
                                     .page
->>>>>>> 481d0c54
                                     .allocate(va_size, pa),
                                 DeviceType::GPU { device_id },
                             ),
@@ -112,28 +100,16 @@
                         match alloc_method {
                             AllocMethod::Offset(offset, ..) => PointArray::<T::PointAffine>::new(
                                 len as usize,
-<<<<<<< HEAD
-                                gpu_allocator
-                                    .as_mut()
-                                    .unwrap()
-                                    .get_mut(&device_id)
-                                    .unwrap()
-=======
                                 get_gpu_allocator(device_id, gpu_allocator)
                                     .statik
->>>>>>> 481d0c54
                                     .allocate(offset, len as usize),
                                 DeviceType::GPU { device_id },
                             ),
                             AllocMethod::Paged { va_size, pa } => {
                                 PointArray::<T::PointAffine>::new(
                                     len as usize,
-<<<<<<< HEAD
-                                    page_allocator.as_mut().unwrap()[device_id as usize]
-=======
                                     get_gpu_allocator(device_id, gpu_allocator)
                                         .page
->>>>>>> 481d0c54
                                         .allocate(va_size, pa),
                                     DeviceType::GPU { device_id },
                                 )
@@ -151,26 +127,14 @@
                     let device_id = (self.gpu_mapping)(device_id);
                     match alloc_method {
                         AllocMethod::Offset(offset, ..) => Variable::Scalar(Scalar::new_gpu(
-<<<<<<< HEAD
-                            gpu_allocator
-                                .as_mut()
-                                .unwrap()
-                                .get_mut(&device_id)
-                                .unwrap()
-=======
                             get_gpu_allocator(device_id, gpu_allocator)
                                 .statik
->>>>>>> 481d0c54
                                 .allocate(offset, 1),
                             device_id,
                         )),
                         AllocMethod::Paged { va_size, pa } => Variable::Scalar(Scalar::new_gpu(
-<<<<<<< HEAD
-                            page_allocator.as_mut().unwrap()[device_id as usize]
-=======
                             get_gpu_allocator(device_id, gpu_allocator)
                                 .page
->>>>>>> 481d0c54
                                 .allocate(va_size, pa),
                             device_id,
                         )),
