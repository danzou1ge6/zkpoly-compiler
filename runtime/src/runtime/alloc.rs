use std::collections::HashMap;

use group::prime::PrimeCurveAffine;
use zkpoly_common::{devices::DeviceType, typ::Typ};
use zkpoly_cuda_api::{mem::CudaAllocator, stream::CudaStream};
use zkpoly_memory_pool::{static_allocator::CpuStaticAllocator, BuddyDiskPool};

use crate::{
    any::AnyWrapper,
    args::{RuntimeType, Variable, VariableId},
    gpu_buffer::GpuBuffer,
    instructions::{AllocMethod, AllocVariant},
    point::PointArray,
    runtime::RuntimeInfo,
    scalar::{Scalar, ScalarArray},
    transcript::TranscriptObject,
};

fn unsupported_alloc_method(am: AllocMethod, on: DeviceType) -> ! {
    panic!("unsupported alloc method {:?} on {:?}", am, on)
}

fn unsupported_alloc_variant(av: AllocVariant, on: DeviceType) -> ! {
    panic!("unsupported alloc variant {:?} on {:?}", av, on)
}

fn get_gpu_allocator<'a, 'b, 'c>(
    i: i32,
    gpu_allocator: &'a mut Option<&'b mut HashMap<i32, CudaAllocator>>,
) -> &'c mut CudaAllocator
where
    'b: 'c,
    'a: 'c,
{
    gpu_allocator.as_mut().unwrap().get_mut(&i).unwrap()
}

impl<T: RuntimeType> RuntimeInfo<T> {
    pub(super) fn allocate(
        &self,
        device: DeviceType,
        typ: Typ,
        alloc_method: AllocMethod,
        mem_allocator: &mut Option<&mut CpuStaticAllocator>,
        gpu_allocator: &mut Option<&mut HashMap<i32, CudaAllocator>>,
        disk_allocator: &mut Option<&mut Vec<BuddyDiskPool>>,
    ) -> Variable<T> {
        match typ {
            Typ::ScalarArray { len, meta: _ } => {
                let poly = match device {
                    DeviceType::CPU => match alloc_method {
                        AllocMethod::Offset(offset, size) => ScalarArray::<T::Field>::new(
                            len as usize,
                            mem_allocator.as_mut().unwrap().allocate(offset, size) as *mut T::Field,
                            DeviceType::CPU,
                        ),
                        otherwise => unsupported_alloc_method(otherwise, device),
                    },
                    DeviceType::GPU { device_id } => {
                        let device_id = (self.gpu_mapping)(device_id);
                        match alloc_method {
                            AllocMethod::Offset(offset, ..) => ScalarArray::<T::Field>::new(
                                len as usize,
                                get_gpu_allocator(device_id, gpu_allocator)
                                    .statik
                                    .allocate(offset, len as usize),
                                DeviceType::GPU { device_id },
                            ),
                            AllocMethod::Paged { va_size, pa } => ScalarArray::<T::Field>::new(
                                len as usize,
                                get_gpu_allocator(device_id, gpu_allocator)
                                    .page
                                    .allocate(va_size, pa),
                                DeviceType::GPU { device_id },
                            ),
                            otherwise => unsupported_alloc_method(otherwise, device),
                        }
                    }
                    DeviceType::Disk => match alloc_method {
                        AllocMethod::Dynamic(..) => ScalarArray::<T::Field>::alloc_disk(
                            len as usize,
                            disk_allocator.as_mut().unwrap(),
                        ),
                        otherwise => unsupported_alloc_method(otherwise, device),
                    },
                };
                Variable::ScalarArray(poly)
            }
            Typ::PointBase { len } => {
                let point_base = match device {
                    DeviceType::CPU => match alloc_method {
                        AllocMethod::Offset(offset, size) => PointArray::<T::PointAffine>::new(
                            len as usize,
                            mem_allocator.as_mut().unwrap().allocate(offset, size)
                                as *mut T::PointAffine,
                            DeviceType::CPU,
                        ),
                        otherwise => unsupported_alloc_method(otherwise, device),
                    },
                    DeviceType::GPU { device_id } => {
                        let device_id = (self.gpu_mapping)(device_id);
                        match alloc_method {
                            AllocMethod::Offset(offset, ..) => PointArray::<T::PointAffine>::new(
                                len as usize,
                                get_gpu_allocator(device_id, gpu_allocator)
                                    .statik
                                    .allocate(offset, len as usize),
                                DeviceType::GPU { device_id },
                            ),
                            AllocMethod::Paged { va_size, pa } => {
                                PointArray::<T::PointAffine>::new(
                                    len as usize,
                                    get_gpu_allocator(device_id, gpu_allocator)
                                        .page
                                        .allocate(va_size, pa),
                                    DeviceType::GPU { device_id },
                                )
                            }
                            otherwise => unsupported_alloc_method(otherwise, device),
                        }
                    }
                    DeviceType::Disk => todo!(),
                };
                Variable::PointArray(point_base)
            }
            Typ::Scalar => match device {
                DeviceType::CPU => Variable::Scalar(Scalar::new_cpu()),
                DeviceType::GPU { device_id } => {
                    let device_id = (self.gpu_mapping)(device_id);
                    match alloc_method {
                        AllocMethod::Offset(offset, ..) => Variable::Scalar(Scalar::new_gpu(
                            get_gpu_allocator(device_id, gpu_allocator)
                                .statik
                                .allocate(offset, 1),
                            device_id,
                        )),
                        AllocMethod::Paged { va_size, pa } => Variable::Scalar(Scalar::new_gpu(
                            get_gpu_allocator(device_id, gpu_allocator)
                                .page
                                .allocate(va_size, pa),
                            device_id,
                        )),
                        otherwise => unsupported_alloc_method(otherwise, device),
                    }
                }
                DeviceType::Disk => unreachable!(),
            },
            Typ::Transcript => {
                assert!(device.is_cpu());
                Variable::Transcript(TranscriptObject::new_raw())
            }
            Typ::Point => {
                assert!(device.is_cpu());
                Variable::Point(crate::point::Point::new(T::PointAffine::identity()))
            }
            Typ::Tuple => unreachable!("Tuple can only be assembled"),
            Typ::Any(_, _) => {
                assert!(device.is_cpu());
                Variable::Any(AnyWrapper::new(Box::new(0))) // default payload
            }
            Typ::Stream => {
                let device_id = (self.gpu_mapping)(device.unwrap_gpu());
                Variable::Stream(CudaStream::new(device_id))
            }
            Typ::GpuBuffer(size) => {
                let device_id = (self.gpu_mapping)(device.unwrap_gpu());
                match alloc_method {
                    AllocMethod::Offset(offset, ..) => Variable::GpuBuffer(GpuBuffer {
                        ptr: get_gpu_allocator(device_id, gpu_allocator)
                            .statik
                            .allocate(offset, size),
                        size: size as usize,
                        device: DeviceType::GPU { device_id },
                    }),
                    AllocMethod::Paged { va_size, pa } => Variable::GpuBuffer(GpuBuffer {
                        ptr: get_gpu_allocator(device_id, gpu_allocator)
                            .page
                            .allocate(va_size, pa),
                        size: size as usize,
                        device: DeviceType::GPU { device_id },
                    }),
                    otherwise => unsupported_alloc_method(otherwise, device),
                }
            }
        }
    }

    pub(super) fn deallocate(
        &self,
        var: &mut Variable<T>,
        _var_id: VariableId,
        alloc_method: AllocVariant,
        mem_allocator: &mut Option<&mut CpuStaticAllocator>,
        gpu_allocator: &mut Option<&mut HashMap<i32, CudaAllocator>>,
        disk_allocator: &mut Option<&mut Vec<BuddyDiskPool>>,
    ) {
        match var {
            Variable::ScalarArray(poly) => match poly.device {
<<<<<<< HEAD
                DeviceType::CPU => match alloc_method {
                    AllocVariant::Offset => {
                        mem_allocator
                            .as_mut()
                            .unwrap()
                            .deallocate(poly.values as *mut u8);
                    }
                    otherwise => unsupported_alloc_variant(otherwise, poly.device.clone()),
                },
                DeviceType::GPU { device_id } => match alloc_method {
                    AllocVariant::Offset => {
                        get_gpu_allocator(device_id, gpu_allocator)
                            .statik
                            .free(poly.values);
                    }
                    AllocVariant::Paged => {
                        // For now, we don't unmap pages
                    }
                    otherwise => unsupported_alloc_variant(otherwise, poly.device.clone()),
                },
                DeviceType::Disk => match alloc_method {
                    AllocVariant::Dynamic => {
                        let bytes = poly.len() * size_of::<T::Field>() / poly.disk_pos.len();
                        disk_allocator
                            .as_mut()
                            .unwrap()
                            .iter_mut()
                            .zip(poly.disk_pos.iter())
                            .for_each(|(disk_pool, (_, offset))| {
                                disk_pool
                                    .deallocate(*offset, bytes)
                                    .expect("deallocation failed");
                            });
                    }
                    otherwise => unsupported_alloc_variant(otherwise, poly.device.clone()),
                },
            },
            Variable::PointArray(point_base) => match point_base.device {
                DeviceType::CPU => match alloc_method {
                    AllocVariant::Offset => {
                        mem_allocator
                            .as_mut()
                            .unwrap()
                            .deallocate(point_base.values as *mut u8);
                    }
                    otherwise => unsupported_alloc_variant(otherwise, point_base.device.clone()),
                },
                DeviceType::GPU { device_id } => match alloc_method {
                    AllocVariant::Offset => {
                        get_gpu_allocator(device_id, gpu_allocator)
                            .statik
                            .free(point_base.values);
                    }
                    AllocVariant::Paged => {
                        // For now, we don't unmap pages
                    }
                    otherwise => unsupported_alloc_variant(otherwise, point_base.device.clone()),
                },
                _ => unimplemented!(),
=======
                DeviceType::CPU => {
                    mem_allocator
                        .as_mut()
                        .unwrap()
                        .deallocate(poly.values as *mut u8);
                }
                DeviceType::GPU { device_id } => {
                    gpu_allocator
                        .as_mut()
                        .unwrap()
                        .get_mut(&device_id)
                        .unwrap()
                        .statik
                        .free(poly.values);
                }
                DeviceType::Disk => {
                    let bytes = poly.len() * size_of::<T::Field>() / poly.disk_pos.len();
                    disk_allocator
                        .as_mut()
                        .unwrap()
                        .iter_mut()
                        .zip(poly.disk_pos.iter())
                        .for_each(|(disk_pool, alloc_info)| {
                            disk_pool
                                .deallocate(alloc_info.offset, bytes)
                                .expect("deallocation failed");
                        });
                }
            },
            Variable::PointArray(point_base) => match point_base.device {
                DeviceType::CPU => {
                    mem_allocator
                        .as_mut()
                        .unwrap()
                        .deallocate(point_base.values as *mut u8);
                }
                DeviceType::GPU { device_id } => {
                    gpu_allocator
                        .as_mut()
                        .unwrap()
                        .get_mut(&device_id)
                        .unwrap()
                        .statik
                        .free(point_base.values);
                }
                DeviceType::Disk => {
                    let bytes =
                        point_base.len * size_of::<T::PointAffine>() / point_base.disk_pos.len();
                    disk_allocator
                        .as_mut()
                        .unwrap()
                        .iter_mut()
                        .zip(point_base.disk_pos.iter())
                        .for_each(|(disk_pool, alloc_info)| {
                            disk_pool
                                .deallocate(alloc_info.offset, bytes)
                                .expect("deallocation failed");
                        });
                }
>>>>>>> 0d226e6a
            },
            Variable::Tuple(..) => {
                panic!("tuple must be deallocated element by element")
            }
            Variable::Stream(stream) => {
                stream.destroy();
            }
            Variable::Point(point) => {
                point.deallocate();
            }
            Variable::Transcript(transcript) => {
                transcript.deallocate();
            }
            Variable::Scalar(scalar) => {
                if alloc_method != AllocVariant::Offset {
                    panic!("scalars should be allocated using offset");
                }

                match scalar.device {
                    DeviceType::CPU => {
                        scalar.deallocate();
                    }
                    DeviceType::GPU { device_id } => {
                        gpu_allocator
                            .as_mut()
                            .unwrap()
                            .get_mut(&device_id)
                            .unwrap()
                            .statik
                            .free(scalar.value);
                    }
                    _ => unimplemented!(),
                }
            }
            Variable::Any(any) => {
                // deallocate the payload
                any.dealloc();
            }
            Variable::GpuBuffer(gpu_buffer) => {
                let device_id = gpu_buffer.device.unwrap_gpu();
                match alloc_method {
                    AllocVariant::Offset => {
                        gpu_allocator
                            .as_mut()
                            .unwrap()
                            .get_mut(&device_id)
                            .unwrap()
                            .statik
                            .free(gpu_buffer.ptr);
                    }
                    AllocVariant::Paged => {
                        // For now, we don't unmap pages
                    }
                    otherwise => {
                        unsupported_alloc_variant(otherwise, DeviceType::GPU { device_id })
                    }
                }
            }
        }
    }
}<|MERGE_RESOLUTION|>--- conflicted
+++ resolved
@@ -196,7 +196,6 @@
     ) {
         match var {
             Variable::ScalarArray(poly) => match poly.device {
-<<<<<<< HEAD
                 DeviceType::CPU => match alloc_method {
                     AllocVariant::Offset => {
                         mem_allocator
@@ -225,9 +224,9 @@
                             .unwrap()
                             .iter_mut()
                             .zip(poly.disk_pos.iter())
-                            .for_each(|(disk_pool, (_, offset))| {
+                            .for_each(|(disk_pool, dai)| {
                                 disk_pool
-                                    .deallocate(*offset, bytes)
+                                    .deallocate(dai.offset, bytes)
                                     .expect("deallocation failed");
                             });
                     }
@@ -256,67 +255,6 @@
                     otherwise => unsupported_alloc_variant(otherwise, point_base.device.clone()),
                 },
                 _ => unimplemented!(),
-=======
-                DeviceType::CPU => {
-                    mem_allocator
-                        .as_mut()
-                        .unwrap()
-                        .deallocate(poly.values as *mut u8);
-                }
-                DeviceType::GPU { device_id } => {
-                    gpu_allocator
-                        .as_mut()
-                        .unwrap()
-                        .get_mut(&device_id)
-                        .unwrap()
-                        .statik
-                        .free(poly.values);
-                }
-                DeviceType::Disk => {
-                    let bytes = poly.len() * size_of::<T::Field>() / poly.disk_pos.len();
-                    disk_allocator
-                        .as_mut()
-                        .unwrap()
-                        .iter_mut()
-                        .zip(poly.disk_pos.iter())
-                        .for_each(|(disk_pool, alloc_info)| {
-                            disk_pool
-                                .deallocate(alloc_info.offset, bytes)
-                                .expect("deallocation failed");
-                        });
-                }
-            },
-            Variable::PointArray(point_base) => match point_base.device {
-                DeviceType::CPU => {
-                    mem_allocator
-                        .as_mut()
-                        .unwrap()
-                        .deallocate(point_base.values as *mut u8);
-                }
-                DeviceType::GPU { device_id } => {
-                    gpu_allocator
-                        .as_mut()
-                        .unwrap()
-                        .get_mut(&device_id)
-                        .unwrap()
-                        .statik
-                        .free(point_base.values);
-                }
-                DeviceType::Disk => {
-                    let bytes =
-                        point_base.len * size_of::<T::PointAffine>() / point_base.disk_pos.len();
-                    disk_allocator
-                        .as_mut()
-                        .unwrap()
-                        .iter_mut()
-                        .zip(point_base.disk_pos.iter())
-                        .for_each(|(disk_pool, alloc_info)| {
-                            disk_pool
-                                .deallocate(alloc_info.offset, bytes)
-                                .expect("deallocation failed");
-                        });
-                }
->>>>>>> 0d226e6a
             },
             Variable::Tuple(..) => {
                 panic!("tuple must be deallocated element by element")
