--- conflicted
+++ resolved
@@ -6,7 +6,7 @@
     mem::{page_allocator::CudaPageAllocator, CudaAllocator},
     stream::CudaStream,
 };
-use zkpoly_memory_pool::{static_allocator::CpuStaticAllocator, BuddyDiskPool, CpuMemoryPool};
+use zkpoly_memory_pool::{static_allocator::CpuStaticAllocator, BuddyDiskPool};
 
 use crate::{
     any::AnyWrapper,
@@ -28,43 +28,27 @@
         &self,
         device: DeviceType,
         typ: Typ,
-<<<<<<< HEAD
-        gpu_alloc: Option<GpuAlloc>,
-        mem_allocator: &mut Option<&mut CpuMemoryPool>,
-        gpu_allocator: &mut Option<&mut HashMap<i32, CudaAllocator>>,
-=======
         alloc_method: AllocMethod,
         mem_allocator: &mut Option<&mut CpuStaticAllocator>,
-        gpu_allocator: &mut Option<&mut Vec<CudaAllocator>>,
->>>>>>> d75b389d
+        gpu_allocator: &mut Option<&mut HashMap<i32, CudaAllocator>>,
         disk_allocator: &mut Option<&mut Vec<BuddyDiskPool>>,
         page_allocator: &mut Option<&mut Vec<CudaPageAllocator>>,
     ) -> Variable<T> {
         match typ {
             Typ::ScalarArray { len, meta: _ } => {
                 let poly = match device {
-<<<<<<< HEAD
-                    DeviceType::CPU => ScalarArray::<T::Field>::new(
-                        len as usize,
-                        mem_allocator.as_mut().unwrap().allocate(len as usize),
-                        DeviceType::CPU,
-                    ),
+                    DeviceType::CPU => match alloc_method {
+                        AllocMethod::Offset(offset, size) => ScalarArray::<T::Field>::new(
+                            len as usize,
+                            mem_allocator.as_mut().unwrap().allocate(offset, size) as *mut T::Field,
+                            DeviceType::CPU,
+                        ),
+                        otherwise => unsupported_alloc_method(otherwise, device),
+                    },
                     DeviceType::GPU { device_id } => {
                         let device_id = (self.gpu_mapping)(device_id);
-                        match gpu_alloc.unwrap() {
-                        GpuAlloc::Offset(offset) => ScalarArray::<T::Field>::new(
-=======
-                    DeviceType::CPU => match alloc_method {
-                        AllocMethod::Offset(offset, size) => ScalarArray::<T::Field>::new(
-                            len as usize,
-                            mem_allocator.as_mut().unwrap().allocate(offset, size) as *mut T::Field,
-                            device.clone(),
-                        ),
-                        otherwise => unsupported_alloc_method(otherwise, device),
-                    },
-                    DeviceType::GPU { device_id } => match alloc_method {
+                        match alloc_method {
                         AllocMethod::Offset(offset, ..) => ScalarArray::<T::Field>::new(
->>>>>>> d75b389d
                             len as usize,
                             gpu_allocator
                                 .as_mut()
@@ -80,15 +64,8 @@
                                 .allocate(va_size, pa),
                             DeviceType::GPU { device_id },
                         ),
-<<<<<<< HEAD
+                        otherwise => unsupported_alloc_method(otherwise, device),
                     }},
-                    DeviceType::Disk => ScalarArray::<T::Field>::alloc_disk(
-                        len as usize,
-                        disk_allocator.as_mut().unwrap(),
-                    ),
-=======
-                        otherwise => unsupported_alloc_method(otherwise, device),
-                    },
                     DeviceType::Disk => match alloc_method {
                         AllocMethod::Dynamic(..) => ScalarArray::<T::Field>::alloc_disk(
                             len as usize,
@@ -96,35 +73,24 @@
                         ),
                         otherwise => unsupported_alloc_method(otherwise, device),
                     },
->>>>>>> d75b389d
                 };
                 Variable::ScalarArray(poly)
             }
             Typ::PointBase { len } => {
                 let point_base = match device {
-<<<<<<< HEAD
-                    DeviceType::CPU => PointArray::<T::PointAffine>::new(
-                        len as usize,
-                        mem_allocator.as_mut().unwrap().allocate(len as usize),
-                        DeviceType::CPU,
-                    ),
+                    DeviceType::CPU => match alloc_method {
+                        AllocMethod::Offset(offset, size) => PointArray::<T::PointAffine>::new(
+                            len as usize,
+                            mem_allocator.as_mut().unwrap().allocate(offset, size)
+                                as *mut T::PointAffine,
+                            DeviceType::CPU,
+                        ),
+                        otherwise => unsupported_alloc_method(otherwise, device),
+                    },
                     DeviceType::GPU { device_id } => {
                         let device_id = (self.gpu_mapping)(device_id);
-                        match gpu_alloc.unwrap() {
-                        GpuAlloc::Offset(offset) => PointArray::<T::PointAffine>::new(
-=======
-                    DeviceType::CPU => match alloc_method {
-                        AllocMethod::Offset(offset, size) => PointArray::<T::PointAffine>::new(
-                            len as usize,
-                            mem_allocator.as_mut().unwrap().allocate(offset, size)
-                                as *mut T::PointAffine,
-                            device.clone(),
-                        ),
-                        otherwise => unsupported_alloc_method(otherwise, device),
-                    },
-                    DeviceType::GPU { device_id } => match alloc_method {
+                        match alloc_method {
                         AllocMethod::Offset(offset, ..) => PointArray::<T::PointAffine>::new(
->>>>>>> d75b389d
                             len as usize,
                             gpu_allocator
                                 .as_mut()
@@ -140,40 +106,23 @@
                                 .allocate(va_size, pa),
                             DeviceType::GPU { device_id },
                         ),
-<<<<<<< HEAD
+                        otherwise => unsupported_alloc_method(otherwise, device),
                     }},
-=======
-                        otherwise => unsupported_alloc_method(otherwise, device),
-                    },
->>>>>>> d75b389d
                     DeviceType::Disk => todo!(),
                 };
                 Variable::PointArray(point_base)
             }
             Typ::Scalar => match device {
                 DeviceType::CPU => Variable::Scalar(Scalar::new_cpu()),
-<<<<<<< HEAD
                 DeviceType::GPU { device_id } => {
                     let device_id = (self.gpu_mapping)(device_id);
-                    match gpu_alloc.unwrap() {
-                    GpuAlloc::Offset(offset) => Variable::Scalar(Scalar::new_gpu(
+                    match alloc_method {
+                    AllocMethod::Offset(offset, ..) => Variable::Scalar(Scalar::new_gpu(
                         gpu_allocator
                             .as_mut()
                             .unwrap()
                             .get_mut(&device_id)
-                            .unwrap()
-                            .allocate(offset, 1),
-                        device_id,
-                    )),
-                    GpuAlloc::PageInfo { va_size, pa } => Variable::Scalar(Scalar::new_gpu(
-                        page_allocator.as_mut().unwrap()[device_id as usize].allocate(va_size, pa),
-                        device_id,
-                    )),
-                }},
-=======
-                DeviceType::GPU { device_id } => match alloc_method {
-                    AllocMethod::Offset(offset, ..) => Variable::Scalar(Scalar::new_gpu(
-                        gpu_allocator.as_mut().unwrap()[device_id as usize].allocate(offset, 1),
+                            .unwrap().allocate(offset, 1),
                         device_id,
                     )),
                     AllocMethod::Paged { va_size, pa } => Variable::Scalar(Scalar::new_gpu(
@@ -181,8 +130,7 @@
                         device_id,
                     )),
                     otherwise => unsupported_alloc_method(otherwise, device),
-                },
->>>>>>> d75b389d
+                }},
                 DeviceType::Disk => unreachable!(),
             },
             Typ::Transcript => {
@@ -203,21 +151,14 @@
                 Variable::Stream(CudaStream::new(device_id))
             }
             Typ::GpuBuffer(size) => {
-<<<<<<< HEAD
                 let device_id = (self.gpu_mapping)(device.unwrap_gpu());
-                match gpu_alloc.unwrap() {
-                    GpuAlloc::Offset(offset) => Variable::GpuBuffer(GpuBuffer {
+                match alloc_method {
+                    AllocMethod::Offset(offset, ..) => Variable::GpuBuffer(GpuBuffer {
                         ptr: gpu_allocator
                             .as_mut()
                             .unwrap()
                             .get_mut(&device_id)
                             .unwrap()
-=======
-                let device_id = device.unwrap_gpu();
-                match alloc_method {
-                    AllocMethod::Offset(offset, ..) => Variable::GpuBuffer(GpuBuffer {
-                        ptr: gpu_allocator.as_mut().unwrap()[device_id as usize]
->>>>>>> d75b389d
                             .allocate(offset, size),
                         size: size as usize,
                         device: DeviceType::GPU { device_id },
@@ -238,13 +179,8 @@
         &self,
         var: &mut Variable<T>,
         var_id: VariableId,
-<<<<<<< HEAD
-        mem_allocator: &mut Option<&mut CpuMemoryPool>,
+        mem_allocator: &mut Option<&mut CpuStaticAllocator>,
         gpu_allocator: &mut Option<&mut HashMap<i32, CudaAllocator>>,
-=======
-        mem_allocator: &mut Option<&mut CpuStaticAllocator>,
-        gpu_allocator: &mut Option<&mut Vec<CudaAllocator>>,
->>>>>>> d75b389d
         disk_allocator: &mut Option<&mut Vec<BuddyDiskPool>>,
     ) {
         match var {
