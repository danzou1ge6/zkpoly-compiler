--- conflicted
+++ resolved
@@ -10,8 +10,8 @@
 // 资源需求结构体
 #[derive(Debug, Clone)]
 pub struct ResourceRequirement {
-    pub cpu_memory_mb: u64,    // CPU内存需求 (MB)
-    pub disk_space_mb: u64,    // 磁盘空间需求 (MB)
+    pub cpu_memory_mb: u64, // CPU内存需求 (MB)
+    pub disk_space_mb: u64, // 磁盘空间需求 (MB)
 }
 
 // 全局资源管理器
@@ -99,10 +99,11 @@
     resource_requirement: ResourceRequirement,
     assigned_cards: Vec<usize>,
     status: Arc<Mutex<TaskStatus>>,
-<<<<<<< HEAD
-    result_sender: mpsc::Sender<(Option<Variable<Rt>>, Log, RuntimeInfo<Rt>)>, // 用于发送任务结果
-=======
-    result_sender: mpsc::Sender<(Option<Variable<Rt>>, Option<DebugInfoCollector>, RuntimeInfo<Rt>)>,
+    result_sender: mpsc::Sender<(
+        Option<Variable<Rt>>,
+        Option<DebugInfoCollector>,
+        RuntimeInfo<Rt>,
+    )>,
 }
 
 // 用户提交的任务结构
@@ -110,8 +111,11 @@
     task_id: u64,
     artifect: Artifect<Rt>,
     status: Arc<Mutex<TaskStatus>>,
-    result_sender: mpsc::Sender<(Option<Variable<Rt>>, Option<DebugInfoCollector>, RuntimeInfo<Rt>)>,
->>>>>>> bf86195b
+    result_sender: mpsc::Sender<(
+        Option<Variable<Rt>>,
+        Option<DebugInfoCollector>,
+        RuntimeInfo<Rt>,
+    )>,
     hardware_info: HardwareInfo,
     rng: AsyncRng,
     inputs: EntryTable<Rt>,
@@ -158,23 +162,25 @@
 
         // 创建任务接收通道（用户 -> 调度器）
         let (task_sender, task_receiver) = mpsc::channel::<UserTask<Rt>>();
-        
+
         // 创建执行任务通道（调度器 -> 执行器）
-        let (exec_task_sender, exec_task_receiver) = crossbeam_channel::unbounded::<ExecuteTask<Rt>>();
-        
+        let (exec_task_sender, exec_task_receiver) =
+            crossbeam_channel::unbounded::<ExecuteTask<Rt>>();
+
         // 创建执行器状态通道（执行器 -> 调度器）
-        let (executor_status_sender, executor_status_receiver) = crossbeam_channel::unbounded::<(usize, bool)>();
+        let (executor_status_sender, executor_status_receiver) =
+            crossbeam_channel::unbounded::<(usize, bool)>();
 
         // 计算执行器数量（默认4个）
         let num_executors = 4;
-        
+
         // 初始化执行器状态
         let mut executors = Vec::new();
         for i in 0..num_executors {
             let start_card = (i * total_cards) / num_executors;
             let end_card = ((i + 1) * total_cards) / num_executors;
             let assigned_cards: Vec<usize> = (start_card..end_card).collect();
-            
+
             executors.push(ExecutorState {
                 id: i,
                 assigned_cards,
@@ -188,26 +194,29 @@
         let scheduler_thread = thread::spawn(move || {
             let mut executors = executors;
             let mut pending_tasks = Vec::<UserTask<Rt>>::new();
-            
+
             println!("调度器线程启动，管理 {} 个执行器", num_executors);
-            
+
             loop {
                 // 检查是否有新的用户任务
                 while let Ok(user_task) = task_receiver.try_recv() {
                     println!("调度器接收到新任务 ID: {}", user_task.task_id);
                     pending_tasks.push(user_task);
                 }
-                
+
                 // 检查执行器状态更新
                 while let Ok((executor_id, is_busy)) = executor_status_receiver_clone.try_recv() {
                     if let Some(executor) = executors.iter_mut().find(|e| e.id == executor_id) {
                         executor.is_busy = is_busy;
                         if !is_busy {
-                            println!("执行器 {} 已空闲，卡片: {:?}", executor_id, executor.assigned_cards);
+                            println!(
+                                "执行器 {} 已空闲，卡片: {:?}",
+                                executor_id, executor.assigned_cards
+                            );
                         }
                     }
                 }
-                
+
                 // 尝试调度待处理的任务
                 let mut tasks_to_remove = Vec::new();
                 for (i, user_task) in pending_tasks.iter().enumerate() {
@@ -222,7 +231,7 @@
                                     assigned_cards: executor.assigned_cards.clone(),
                                 };
                             }
-                            
+
                             // 创建执行任务
                             let execute_task = ExecuteTask {
                                 task_id: user_task.task_id,
@@ -236,9 +245,9 @@
                                 status: Arc::clone(&user_task.status),
                                 result_sender: user_task.result_sender.clone(),
                             };
-                            
+
                             let executor_id = executor.id;
-                            
+
                             // 发送任务给执行器
                             if exec_task_sender.send(execute_task).is_ok() {
                                 println!(
@@ -249,12 +258,14 @@
                                     user_task.resource_requirement.cpu_memory_mb,
                                     user_task.resource_requirement.disk_space_mb
                                 );
-                                
+
                                 // 标记执行器为忙碌
-                                if let Some(exec) = executors.iter_mut().find(|e| e.id == executor_id) {
+                                if let Some(exec) =
+                                    executors.iter_mut().find(|e| e.id == executor_id)
+                                {
                                     exec.is_busy = true;
                                 }
-                                
+
                                 tasks_to_remove.push(i);
                                 break;
                             } else {
@@ -264,12 +275,12 @@
                         }
                     }
                 }
-                
+
                 // 移除已调度的任务
                 for &i in tasks_to_remove.iter().rev() {
                     pending_tasks.remove(i);
                 }
-                
+
                 // 短暂休眠避免忙等待
                 thread::sleep(Duration::from_millis(10));
             }
@@ -281,54 +292,47 @@
             let exec_task_receiver_clone = exec_task_receiver.clone();
             let executor_status_sender_clone = executor_status_sender.clone();
             let resource_manager_clone = Arc::clone(&resource_manager);
-            
+
             let executor_thread = thread::spawn(move || {
                 println!("执行器线程 {} 启动", i);
-                
+
                 while let Ok(execute_task) = exec_task_receiver_clone.recv() {
                     // 通知调度器此执行器正在忙碌
                     let _ = executor_status_sender_clone.send((i, true));
-                    
+
                     println!(
                         "执行器 {} 开始执行任务 {}，使用卡片: {:?}",
                         i, execute_task.task_id, execute_task.assigned_cards
                     );
-<<<<<<< HEAD
-
-                    let result: (Option<Variable<Rt>>, Log, RuntimeInfo<Rt>);
-                    let pools = task.artifect.create_pools(&task.hardware_info, true);
-                    let mut runtime = task.artifect.prepare_dispatcher(
-                        pools,
-                        task.rng,
-                        gpu_mapping.clone(),
-=======
-                    
+
                     // 创建GPU映射函数
                     let cards = execute_task.assigned_cards.clone();
-                    let gpu_mapping = Arc::new(move |x: i32| cards[x as usize % cards.len()] as i32);
-                    
+                    let gpu_mapping =
+                        Arc::new(move |x: i32| cards[x as usize % cards.len()] as i32);
+
                     // 执行任务
                     let start = std::time::Instant::now();
-                    let pools = execute_task.artifect.create_pools(&execute_task.hardware_info, true);
+                    let pools = execute_task
+                        .artifect
+                        .create_pools(&execute_task.hardware_info, true);
                     let mut runtime = execute_task.artifect.prepare_dispatcher(
                         pools,
                         execute_task.rng,
                         gpu_mapping,
->>>>>>> bf86195b
                     );
-                    
+
                     let (result, _) = runtime.run(&execute_task.inputs, execute_task.debug_opt);
                     let elapsed = start.elapsed();
-                    
+
                     // 释放资源
                     resource_manager_clone.release(&execute_task.resource_requirement);
-                    
+
                     // 更新任务状态为已完成
                     {
                         let mut status = execute_task.status.lock().unwrap();
                         *status = TaskStatus::Completed;
                     }
-                    
+
                     let (cpu_util, disk_util) = resource_manager_clone.get_utilization();
                     println!(
                         "执行器 {} 完成任务 {} 在 {:?}。资源利用率: CPU {:.1}%, 磁盘 {:.1}%",
@@ -338,17 +342,17 @@
                         cpu_util * 100.0,
                         disk_util * 100.0
                     );
-                    
+
                     // 发送结果
                     if let Err(_) = execute_task.result_sender.send(result) {
                         eprintln!("执行器 {} 发送任务 {} 结果失败", i, execute_task.task_id);
                     }
-                    
+
                     // 通知调度器此执行器已空闲
                     let _ = executor_status_sender_clone.send((i, false));
                 }
             });
-            
+
             executor_threads.push(executor_thread);
         }
 
@@ -379,25 +383,12 @@
             *id += 1;
             *id
         };
-        
+
         let (result_sender, result_receiver) = mpsc::channel();
         let status = Arc::new(Mutex::new(TaskStatus::Pending));
 
-<<<<<<< HEAD
-        let apply_utilization_ratio = |need: u64| -> u64 {
-            ((need as f64) * 1.2) as u64
-        };
-
-        let resource_requirement = ResourceRequirement {
-            cpu_memory_mb: request.memory_statistics().cpu_peak_usage.div_ceil(2u64.pow(20)),
-            disk_space_mb: apply_utilization_ratio(request.memory_statistics().disk_peak_usage).div_ceil(2u64.pow(20)),
-        };
-
-        let task = Task {
-=======
         let user_task = UserTask {
             task_id,
->>>>>>> bf86195b
             artifect: request,
             status: Arc::clone(&status),
             result_sender,
