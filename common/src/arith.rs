--- conflicted
+++ resolved
@@ -244,14 +244,7 @@
                 in_node,
                 ..
             } => {
-<<<<<<< HEAD
                 let mut src = in_node.clone();
-=======
-                let mut src = Vec::new();
-                if !in_node.is_empty() {
-                    src.extend_from_slice(in_node);
-                }
->>>>>>> 2a1e0850
                 src.push(*store_node);
                 Box::new(src.into_iter())
             }
@@ -269,13 +262,7 @@
             } => {
                 let store = store_node as *mut ArithIndex;
                 let mut result = Vec::new();
-<<<<<<< HEAD
-                for in_id in in_node.iter_mut() {
-                    result.push(in_id);
-                }
-=======
                 result.extend(in_node.iter_mut());
->>>>>>> 2a1e0850
                 // SAFETY: store_node is a unique mutable reference
                 unsafe { result.push(&mut *store) };
                 Box::new(result.into_iter())
@@ -425,13 +412,8 @@
             .iter()
             .map(|output_id| {
                 if let Operation::Output { in_node, .. } = &self.g.vertex(*output_id).op {
-<<<<<<< HEAD
                     if in_node.len() > 0 {
                         Some(*self.g.vertex(in_node[0].clone()).op.unwrap_input_outerid())
-=======
-                    if let Some(in_id) = in_node.first() {
-                        Some(*self.g.vertex(in_id.clone()).op.unwrap_input_outerid())
->>>>>>> 2a1e0850
                     } else {
                         None
                     }
