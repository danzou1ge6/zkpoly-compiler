use std::collections::BTreeSet;

use crate::{
    define_usize_id,
    digraph::internal::{Digraph, Predecessors},
    heap::UsizeId,
    typ::PolyType,
};

/// Scalar-Polynomial operator
#[derive(
    Debug, Clone, PartialEq, Eq, Hash, PartialOrd, Ord, serde::Serialize, serde::Deserialize,
)]
pub enum SpOp {
    Add,
    Sub,
    SubBy,
    Mul,
    Div,
    DivBy,
}

impl SpOp {
    pub fn for_4ops(op: ArithBinOp, rev: bool) -> Self {
        match op {
            ArithBinOp::Add => SpOp::Add,
            ArithBinOp::Sub => {
                if rev {
                    SpOp::SubBy
                } else {
                    SpOp::Sub
                }
            }
            ArithBinOp::Mul => SpOp::Mul,
            ArithBinOp::Div => {
                if rev {
                    SpOp::DivBy
                } else {
                    SpOp::Div
                }
            }
        }
    }

    pub fn support_coef(&self) -> bool {
        match self {
            Self::Div => false,
            _ => true,
        }
    }
}

mod op_template {
    /// Binary operator.
    /// [`P`]: polynomial-Polynomial opertor
    #[derive(
        Debug, Clone, Hash, PartialEq, Eq, PartialOrd, Ord, serde::Serialize, serde::Deserialize,
    )]
    pub enum BinOp<Pp, Ss, Sp> {
        Pp(Pp),
        Ss(Ss),
        Sp(Sp),
    }

    /// Unary operator.
    /// [`Po`]: polynomial unary operator
    #[derive(
        Debug, Clone, PartialEq, Eq, Hash, PartialOrd, Ord, serde::Deserialize, serde::Serialize,
    )]
    pub enum UnrOp<Po, So> {
        P(Po),
        S(So),
    }
}

#[derive(
    Debug, Clone, PartialEq, Eq, Hash, PartialOrd, Ord, serde::Serialize, serde::Deserialize,
)]
pub enum ArithBinOp {
    Add,
    Sub,
    Mul,
    Div,
}

impl ArithBinOp {
    pub fn support_coef(&self) -> bool {
        match self {
            ArithBinOp::Add | ArithBinOp::Sub => true,
            _ => false,
        }
    }
}

#[derive(
    Debug, Clone, PartialEq, Eq, Hash, PartialOrd, Ord, serde::Serialize, serde::Deserialize,
)]
pub enum ArithUnrOp {
    Neg,
    Inv,
    Pow(u64),
}

impl ArithUnrOp {
    pub fn support_coef(&self) -> bool {
        match self {
            ArithUnrOp::Neg => true,
            _ => false,
        }
    }
}

pub type BinOp = op_template::BinOp<ArithBinOp, ArithBinOp, SpOp>;
pub type UnrOp = op_template::UnrOp<ArithUnrOp, ArithUnrOp>;

define_usize_id!(ExprId);

/// Kind-specific data of expressions.
#[derive(
    Debug, Clone, Hash, PartialEq, Eq, PartialOrd, Ord, serde::Serialize, serde::Deserialize,
)]
pub enum Arith<Index> {
    Bin(BinOp, Index, Index),
    Unr(UnrOp, Index),
}

impl<I> Arith<I>
where
    I: Clone,
{
    pub fn uses_ref<'s>(&'s self) -> Box<dyn Iterator<Item = &'s I> + 's> {
        match self {
            Arith::Bin(_, lhs, rhs) => Box::new([lhs, rhs].into_iter()),
            Arith::Unr(_, rhs) => Box::new([rhs].into_iter()),
        }
    }

    pub fn uses<'s>(&'s self) -> impl Iterator<Item = I> + 's {
        self.uses_ref().cloned()
    }

    pub fn uses_mut<'a>(&'a mut self) -> Box<dyn Iterator<Item = &'a mut I> + 'a> {
        match self {
            Arith::Bin(_, lhs, rhs) => Box::new([lhs, rhs].into_iter()),
            Arith::Unr(_, rhs) => Box::new([rhs].into_iter()),
        }
    }

    pub fn relabeled<I2>(&self, f: &mut impl FnMut(I) -> I2) -> Arith<I2> {
        match self {
            Arith::Bin(op, lhs, rhs) => Arith::Bin(op.clone(), f(lhs.clone()), f(rhs.clone())),
            Arith::Unr(op, rhs) => Arith::Unr(op.clone(), f(rhs.clone())),
        }
    }

    pub fn try_relabeled<I2, Er>(
        &self,
        f: &mut impl FnMut(I) -> Result<I2, Er>,
    ) -> Result<Arith<I2>, Er> {
        let r = match self {
            Arith::Bin(op, lhs, rhs) => Arith::Bin(op.clone(), f(lhs.clone())?, f(rhs.clone())?),
            Arith::Unr(op, rhs) => Arith::Unr(op.clone(), f(rhs.clone())?),
        };

        Ok(r)
    }
}

#[derive(
    Debug, Clone, Copy, PartialEq, Hash, Eq, PartialOrd, Ord, serde::Serialize, serde::Deserialize,
)]
pub enum FusedType {
    Scalar,
    ScalarArray,
}

#[derive(
    Debug, Clone, PartialEq, Hash, Eq, PartialOrd, Ord, serde::Serialize, serde::Deserialize,
)]
pub enum Operation<OuterId, ArithIndex> {
    Arith(Arith<ArithIndex>),
    Input {
        outer_id: OuterId,
        typ: FusedType,
        mutability: Mutability,
    },
    Output {
        outer_id: OuterId,
        typ: FusedType,
        store_node: ArithIndex,
        in_node: Option<ArithIndex>,
    },
    Todo,
    // 0 is the output index, 1 is the index of the data to be stored
    // 2: the output's outer index is the same as some inputs' outer index
}

#[derive(
    Debug, Clone, PartialEq, Eq, Hash, PartialOrd, Ord, serde::Serialize, serde::Deserialize,
)]
pub struct ArithVertex<OuterId, ArithIndex> {
    pub op: Operation<OuterId, ArithIndex>,
}

impl<OuterId, ArithIndex> Operation<OuterId, ArithIndex> {
    pub fn unwrap_temp(&self) -> &Arith<ArithIndex> {
        match self {
            Self::Arith(arith) => arith,
            _ => panic!("Vertex is not an arithmetic expression"),
        }
    }
    pub fn unwrap_input_outerid(&self) -> &OuterId {
        match self {
            Self::Input { outer_id, .. } => outer_id,
            _ => panic!("Vertex is not an input"),
        }
    }

    pub fn unwrap_input_typ(&self) -> FusedType {
        match self {
            Self::Input { typ, .. } => typ.clone(),
            _ => panic!("Vertex is not an input"),
        }
    }

    pub fn unwrap_input_mutability(&self) -> Mutability {
        match self {
            Self::Input { mutability, .. } => mutability.clone(),
            _ => panic!("Vertex is not an input"),
        }
    }

    pub fn unwrap_input_mut(&mut self) -> (&mut OuterId, &mut FusedType, &mut Mutability) {
        match self {
            Self::Input {
                outer_id,
                typ,
                mutability,
            } => (outer_id, typ, mutability),
            _ => panic!("Vertex is not an input"),
        }
    }

    pub fn unwrap_output(&self) -> (&OuterId, &FusedType, &ArithIndex, &Option<ArithIndex>) {
        match self {
            Operation::Output {
                outer_id,
                typ,
                store_node,
                in_node,
            } => (outer_id, typ, store_node, in_node),
            _ => panic!("Vertex is not an output"),
        }
    }

    pub fn unwrap_output_mut(
        &mut self,
    ) -> (
        &mut OuterId,
        &mut FusedType,
        &mut ArithIndex,
        &mut Option<ArithIndex>,
    ) {
        match self {
            Operation::Output {
                outer_id,
                typ,
                store_node,
                in_node,
            } => (outer_id, typ, store_node, in_node),
            _ => panic!("Vertex is not an output"),
        }
    }
}

impl<OuterId, ArithIndex> ArithVertex<OuterId, ArithIndex>
where
    ArithIndex: Copy + 'static,
{
    pub fn uses<'s>(&'s self) -> Box<dyn Iterator<Item = ArithIndex> + 's> {
        match &self.op {
            Operation::Arith(a) => Box::new(a.uses()),
            Operation::Output {
                store_node,
                in_node,
                ..
            } => {
                let src = in_node.clone();
                Box::new(src.into_iter().chain(std::iter::once(*store_node)))
            }
            _ => Box::new(std::iter::empty()),
        }
    }

    pub fn uses_mut<'s>(&'s mut self) -> Box<dyn Iterator<Item = &'s mut ArithIndex> + 's> {
        match &mut self.op {
            Operation::Arith(a) => a.uses_mut(),
            Operation::Output {
                store_node,
                in_node,
                ..
            } => {
                let store = store_node as *mut ArithIndex;
                let mut result = Vec::new();
                result.extend(in_node.iter_mut());
                // SAFETY: store_node is a unique mutable reference
                unsafe { result.push(&mut *store) };
                Box::new(result.into_iter())
            }
            _ => Box::new(std::iter::empty()),
        }
    }
}

#[derive(
    Debug, Clone, Copy, PartialEq, Hash, Eq, PartialOrd, Ord, serde::Serialize, serde::Deserialize,
)]
pub enum Mutability {
    Const,
    Mut,
}

// DAG for arithmetic expressions.
#[derive(Debug, Clone, PartialEq, Eq, PartialOrd, Ord, serde::Serialize, serde::Deserialize)]
pub struct ArithGraph<OuterId, ArithIndex> {
    pub outputs: Vec<ArithIndex>, // output ids
    pub inputs: Vec<ArithIndex>,  // input ids
    pub g: Digraph<ArithIndex, ArithVertex<OuterId, ArithIndex>>,
    pub poly_repr: PolyType,
    pub poly_degree: Option<usize>,
}

impl<OuterId, ArithIndex> ArithGraph<OuterId, ArithIndex>
where
    ArithIndex: UsizeId,
    OuterId: Clone,
{
<<<<<<< HEAD
    pub fn decide_chunking<T: Sized>(&mut self, gpu_mem_limit: u64) -> Option<u64> {
        let (inputs_space, outputs_space) = self.space_needed::<T>();

        if ((inputs_space + outputs_space) as f64) < gpu_mem_limit as f64 * 0.8 {
=======
    pub fn decide_chunking<T: Sized>(&mut self, usable_size: u64) -> Option<u64> {
        let (inputs_space, outputs_space) = self.space_needed::<T>();

        if ((inputs_space + outputs_space) as f64) < usable_size as f64 * 0.8 {
>>>>>>> 2cac713b
            None
        } else {
            let mut chunking = 4;
            let total_space = 2 * inputs_space + 3 * outputs_space;

            // helper func
            let div_ceil = |a: usize, b: u64| (a as u64 + b - 1) / b;

<<<<<<< HEAD
            while div_ceil(total_space, chunking) * 3 > gpu_mem_limit {
=======
            while div_ceil(total_space, chunking) * 3 > usable_size {
>>>>>>> 2cac713b
                chunking *= 2;
            }
            assert!(self.poly_degree.unwrap() as u64 % chunking == 0);
            Some(chunking)
        }
    }

    pub fn reorder_input_outputs(&mut self) {
        // reorder into scalars  polys order
        let mut inputs = Vec::new();
        let mut outputs = Vec::new();

        // first push all scalars
        for id in self.inputs.iter() {
            let v = self.g.vertex(*id);
            if let Operation::Input { typ, .. } = &v.op {
                if typ == &FusedType::Scalar {
                    inputs.push(*id);
                }
            } else {
                panic!("arith vertex in the inputs table should be inputs")
            }
        }
        for id in self.outputs.iter() {
            let v = self.g.vertex(*id);
            if let Operation::Output { typ, .. } = &v.op {
                if typ == &FusedType::Scalar {
                    outputs.push(*id);
                }
            } else {
                panic!("arith vertex in the outputs table should be outputs")
            }
        }

        // then push all polys
        for id in self.inputs.iter() {
            let v = self.g.vertex(*id);
            if let Operation::Input { typ, .. } = &v.op {
                if typ == &FusedType::ScalarArray {
                    inputs.push(*id);
                }
            } else {
                panic!("arith vertex in the inputs table should be inputs")
            }
        }
        for id in self.outputs.iter() {
            let v = self.g.vertex(*id);
            if let Operation::Output { typ, .. } = &v.op {
                if typ == &FusedType::ScalarArray {
                    outputs.push(*id);
                }
            } else {
                panic!("arith vertex in the outputs table should be outputs")
            }
        }

        self.inputs = inputs;
        self.outputs = outputs;
    }

    pub fn get_inplace_inputs(&self) -> BTreeSet<ArithIndex> {
        // collect the inputs that are also outputs
        let mut inplace_inputs = BTreeSet::new();
        for inner_id in self.outputs.iter() {
            if let Operation::Output { in_node, .. } = &self.g.vertex(*inner_id).op {
                if let Some(in_id) = in_node {
                    let m = self.g.vertex(*in_id).op.unwrap_input_mutability();
                    if m == Mutability::Mut {
                        inplace_inputs.insert(*in_id);
                    }
                }
            } else {
                unreachable!("output should be an Operation::Output");
            }
        }
        inplace_inputs
    }

    pub fn gen_var_lists(&self) -> (Vec<(FusedType, ArithIndex)>, Vec<(FusedType, ArithIndex)>) {
        let mut vars = Vec::new();
        let mut mut_vars = Vec::new();
        for inner_id in self.outputs.iter() {
            if let Operation::Output { typ, .. } = &self.g.vertex(*inner_id).op {
                mut_vars.push((typ.clone(), *inner_id));
            } else {
                unreachable!("output should be an Operation::Output");
            }
        }

        let inplace_inputs = self.get_inplace_inputs();

        for inner_id in self.inputs.iter() {
            if let Operation::Input { typ, .. } = &self.g.vertex(*inner_id).op {
                // skip the inputs that are also outputs
                if inplace_inputs.contains(inner_id) {
                    continue;
                }
                vars.push((typ.clone(), *inner_id));
            } else {
                unreachable!("input should be an Operation::Input");
            }
        }

        (vars, mut_vars)
    }

    pub fn space_needed<T: Sized>(&self) -> (usize, usize) {
        let poly_space = self.poly_degree.unwrap() * size_of::<T>();
        let scalar_space = size_of::<T>();
        let space_for_ft = |t| match t {
            FusedType::Scalar => scalar_space,
            FusedType::ScalarArray => poly_space,
        };
        let inputs_space = self
            .inputs
            .iter()
            .map(|i| space_for_ft(self.g.vertex(*i).op.unwrap_input_typ()))
            .chain(self.outputs.iter().filter_map(|i| {
                let (_, ft, _, in_node) = self.g.vertex(*i).op.unwrap_output();
                if in_node.is_some() {
                    None
                } else {
                    Some(space_for_ft(*ft))
                }
            }))
            .sum();

        let outputs_space = self
            .outputs
            .iter()
            .map(|i| {
                let (_, ft, _, in_node) = self.g.vertex(*i).op.unwrap_output();
                if in_node.is_some() {
                    0
                } else {
                    space_for_ft(*ft)
                }
            })
            .sum();

        (inputs_space, outputs_space)
    }

    pub fn uses<'s>(&'s self) -> impl Iterator<Item = OuterId> + 's {
        self.inputs
            .iter()
            .map(|&i| self.g.vertex(i).op.unwrap_input_outerid().clone())
    }

    pub fn uses_ref<'s>(&'s self) -> impl Iterator<Item = &'s OuterId> + 's {
        self.inputs
            .iter()
            .map(|&i| self.g.vertex(i).op.unwrap_input_outerid())
    }

    pub fn mutable_uses<'a>(&'a self) -> Box<dyn Iterator<Item = OuterId> + 'a> {
        let mut results = Vec::new();
        self.g.0 .0.iter().for_each(|v| {
            if let Operation::Input {
                outer_id,
                mutability,
                ..
            } = &v.op
            {
                if *mutability == Mutability::Mut {
                    results.push(outer_id.clone());
                }
            }
        });
        Box::new(results.into_iter())
    }

    pub fn mutable_uses_mut<'a>(&'a mut self) -> Box<dyn Iterator<Item = &'a mut OuterId> + 'a> {
        let mut results = Vec::new();
        self.g.0 .0.iter_mut().for_each(|v| {
            if let Operation::Input {
                outer_id,
                mutability,
                ..
            } = &mut v.op
            {
                if *mutability == Mutability::Mut {
                    results.push(outer_id);
                }
            }
        });
        Box::new(results.into_iter())
    }

    pub fn outputs_inplace<'a, 'b>(&'b self) -> Box<dyn Iterator<Item = Option<OuterId>> + 'b> {
        let results = self
            .outputs
            .iter()
            .map(|output_id| {
                if let Operation::Output { in_node, .. } = &self.g.vertex(*output_id).op {
                    in_node.map(|in_id| self.g.vertex(in_id).op.unwrap_input_outerid().clone())
                } else {
                    panic!("output nodes should have op Output")
                }
            })
            .collect::<Vec<_>>();

        Box::new(results.into_iter())
    }

    pub fn uses_mut<'s>(&'s mut self) -> Box<dyn Iterator<Item = &'s mut OuterId> + 's> {
        let mut results = Vec::new();
        self.g.0 .0.iter_mut().for_each(|v| {
            if let Operation::Input { outer_id, .. } = &mut v.op {
                results.push(outer_id);
            }
        });
        Box::new(results.into_iter())
    }

    pub fn try_relabeled<I2: Default + Ord + std::fmt::Debug, Er>(
        &self,
        mut mapping: impl FnMut(OuterId) -> Result<I2, Er>,
    ) -> Result<ArithGraph<I2, ArithIndex>, Er> {
        let mut used_outer_ids = BTreeSet::new(); // as we have done CSE, outer ids should be unique
        let heap = self
            .g
            .map_by_ref_result(&mut |_, v: &ArithVertex<OuterId, ArithIndex>| {
                let op = match &v.op {
                    Operation::Input {
                        outer_id,
                        typ,
                        mutability,
                    } => {
                        let new_outer_id = mapping(outer_id.clone())?;
                        if used_outer_ids.contains(&new_outer_id) {
                            panic!("duplicated outer id {:?}", new_outer_id)
                        }
                        used_outer_ids.insert(new_outer_id);
                        Operation::Input {
                            outer_id: mapping(outer_id.clone())?,
                            typ: typ.clone(),
                            mutability: mutability.clone(),
                        }
                    }
                    Operation::Arith(arith) => Operation::Arith(arith.clone()),
                    Operation::Output {
                        typ,
                        store_node,
                        in_node,
                        ..
                    } => Operation::Output {
                        // This field is meaningless before kernel generation
                        outer_id: I2::default(),
                        typ: typ.clone(),
                        store_node: *store_node,
                        in_node: in_node.clone(),
                    },
                    Operation::Todo => Operation::Todo,
                };

                Ok(ArithVertex { op })
            })?;

        Ok(ArithGraph {
            outputs: self.outputs.clone(),
            inputs: self.inputs.clone(),
            g: heap,
            poly_repr: self.poly_repr.clone(),
            poly_degree: self.poly_degree,
        })
    }

    pub fn relabeled<I2: Default + Ord + std::fmt::Debug>(
        &self,
        mut mapping: impl FnMut(OuterId) -> I2,
    ) -> ArithGraph<I2, ArithIndex> {
        self.try_relabeled::<_, ()>(|outer_id| Ok(mapping(outer_id)))
            .unwrap()
    }
}

impl<OuterId, ArithIndex> Predecessors<ArithIndex> for ArithVertex<OuterId, ArithIndex>
where
    ArithIndex: Copy + 'static,
{
    fn predecessors(&self) -> impl Iterator<Item = ArithIndex> {
        self.uses()
    }
}

impl<OuterId, ArithIndex> ArithGraph<OuterId, ArithIndex>
where
    ArithIndex: UsizeId + 'static,
{
    pub fn topology_sort<'s>(
        &'s self,
    ) -> impl Iterator<Item = (ArithIndex, &'s ArithVertex<OuterId, ArithIndex>)> + 's {
        self.g.topology_sort()
    }
}

pub fn check_degree_of_todo_vertices<
    OuterId: UsizeId,
    InnerId: UsizeId + std::fmt::Debug + 'static,
>(
    name: String,
    ag: &ArithGraph<OuterId, InnerId>,
) {
    let out_deg = ag.g.degrees_out();
    for vid in ag.g.vertices() {
        let v = ag.g.vertex(vid);
        match &v.op {
            Operation::Todo => {
                if out_deg[vid] != 0 {
                    panic!(
                        "Todo node {:?} in graph {} has non-zero out-degree {}",
                        vid, name, out_deg[vid]
                    );
                }
            }
            _ => {}
        }
    }
}

pub mod hash;
pub mod partition;
pub mod pretty_print;
pub mod scheduler;
pub mod visualize;<|MERGE_RESOLUTION|>--- conflicted
+++ resolved
@@ -335,17 +335,10 @@
     ArithIndex: UsizeId,
     OuterId: Clone,
 {
-<<<<<<< HEAD
-    pub fn decide_chunking<T: Sized>(&mut self, gpu_mem_limit: u64) -> Option<u64> {
-        let (inputs_space, outputs_space) = self.space_needed::<T>();
-
-        if ((inputs_space + outputs_space) as f64) < gpu_mem_limit as f64 * 0.8 {
-=======
     pub fn decide_chunking<T: Sized>(&mut self, usable_size: u64) -> Option<u64> {
         let (inputs_space, outputs_space) = self.space_needed::<T>();
 
         if ((inputs_space + outputs_space) as f64) < usable_size as f64 * 0.8 {
->>>>>>> 2cac713b
             None
         } else {
             let mut chunking = 4;
@@ -354,11 +347,7 @@
             // helper func
             let div_ceil = |a: usize, b: u64| (a as u64 + b - 1) / b;
 
-<<<<<<< HEAD
-            while div_ceil(total_space, chunking) * 3 > gpu_mem_limit {
-=======
             while div_ceil(total_space, chunking) * 3 > usable_size {
->>>>>>> 2cac713b
                 chunking *= 2;
             }
             assert!(self.poly_degree.unwrap() as u64 % chunking == 0);
