--- conflicted
+++ resolved
@@ -111,7 +111,6 @@
     );
 
     schedule.reverse();
-<<<<<<< HEAD
 
     // calculate the reg pressure
     let mut present_reg: usize = 0;
@@ -126,14 +125,7 @@
         }
         max_reg = max_reg.max(present_reg);
     }
-    (
-        schedule
-            .iter()
-            .map(|id| InnerId::from(*id))
-            .collect::<Vec<_>>(),
-        max_reg,
-    )
-=======
+    // check if the schedule is a topological sort
     let seq = schedule
         .iter()
         .map(|id| InnerId::from(*id))
@@ -143,7 +135,6 @@
         panic!("The schedule is not a topological sort");
     }
 
-    seq
+    (seq, max_reg)
     // ag.g.topology_sort().map(|(a, _)| a).collect()
->>>>>>> 334b9fc8
 }