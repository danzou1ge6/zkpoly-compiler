use std::collections::{BTreeMap, BTreeSet};
use std::ffi::c_void;
use std::io::{Read, Write};
use std::{
    any::type_name,
    borrow::Borrow,
    fs,
    marker::PhantomData,
    os::raw::{c_uint, c_ulonglong},
};

use libloading::Symbol;
use zkpoly_common::{
    arith::{Arith, ArithBinOp, ArithGraph, ArithUnrOp, BinOp, FusedType, Operation, SpOp, UnrOp},
    get_project_root::get_project_root,
    heap::UsizeId,
    load_dynamic::Libs,
    typ::PolyType,
};
use zkpoly_cuda_api::stream::{CudaEvent, CudaStream};
use zkpoly_cuda_api::{
    bindings::{
        cudaError_cudaSuccess, cudaError_t, cudaGetErrorString, cudaSetDevice, cudaStream_t,
    },
    cuda_check,
};
use zkpoly_runtime::functions::FusedKernelMeta;
use zkpoly_runtime::runtime::transfer::Transfer;
use zkpoly_runtime::scalar::{Scalar, ScalarArray};
use zkpoly_runtime::{
    args::{RuntimeType, Variable},
    error::RuntimeError,
    functions::{FuncMeta, Function, FunctionValue, KernelType, RegisteredFunction},
};

use crate::{
    build_func::{resolve_type, xmake_config, xmake_run},
    poly_ptr::{ConstPolyPtr, PolyPtr},
};

static LIB_NAME: &str = "libfused_kernels.so";

pub mod partition;
pub mod scheduler;

pub struct FusedKernel<T: RuntimeType> {
    _marker: PhantomData<T>,
    pub meta: FusedKernelMeta,
    pub c_func: Symbol<
        'static,
        unsafe extern "C" fn(
            vars: *const ConstPolyPtr,
            mut_vars: *const PolyPtr,
            len: c_ulonglong,
            d_arg_buf: *mut c_void,
            stream: cudaStream_t,
        ) -> cudaError_t,
    >,
}

// all input/output are on cpu
pub struct PipelinedFusedKernel<T: RuntimeType> {
    kernel: FusedKernel<T>,
}

pub struct FusedOp<OuterId, InnerId> {
    graph: ArithGraph<OuterId, InnerId>,
    name: String,
    pub vars: Vec<(FusedType, InnerId)>,
    pub mut_vars: Vec<(FusedType, InnerId)>,
    limbs: usize,
    schedule: Vec<InnerId>,
    regs: usize,
    partition: Vec<usize>,
    inputs: Vec<BTreeSet<InnerId>>, // inputs of each partitioned sub function
    outputs: Vec<BTreeSet<InnerId>>, // outputs of each partitioned sub function
}

const TMP_PREFIX: &str = "tmp";
const SUB_FUNC_NAME: &str = "part";
const HEADER_SUFFIX: &str = "_header.cuh";
const TABS: &str = "    ";
const WRAPPER_SUFFIX: &str = "_wrapper.cu";
const FIELD_NAME: &str = "FUSED_FIELD";

impl<OuterId: UsizeId, InnerId: UsizeId + 'static> FusedOp<OuterId, InnerId> {
    pub fn num_scalars(&self) -> (usize, usize) {
        let mut num_scalars = 0;
        let mut num_mut_scalars = 0;
        for (typ, _) in self.vars.iter() {
            if *typ == FusedType::Scalar {
                num_scalars += 1;
            }
        }
        for (typ, _) in self.mut_vars.iter() {
            if *typ == FusedType::Scalar {
                num_mut_scalars += 1;
            }
        }
        (num_scalars, num_mut_scalars)
    }

    pub fn new(graph: ArithGraph<OuterId, InnerId>, name: String, limbs: usize) -> Self {
        let (vars, mut_vars) = graph.gen_var_lists();
        let (schedule, live_ts, regs) = scheduler::schedule(&graph);
        let partition = partition::partition(&graph, &schedule, 1024);

        // now we have to generate the inputs and outputs for each partition
        let mut inputs = vec![BTreeSet::new(); partition.len()];
        let mut outputs = vec![BTreeSet::new(); partition.len()];

        let mut past_vars = BTreeSet::new();
        for i in 0..(partition.len() - 1) {
            let start = partition[i];
            let end = partition[i + 1];
            let mut cur_vars = BTreeSet::new();
            for j in start..end {
                let cur_node = schedule[j];
                let vertex = graph.g.vertex(cur_node);
                cur_vars.insert(cur_node);
                match &vertex.op {
                    Operation::Arith(arith) => {
                        for depend in arith.uses() {
                            if past_vars.contains(&depend) {
                                // this is an input
                                inputs[i].insert(depend);
                            }
                        }
                        if live_ts[cur_node.clone().into()] as usize >= end {
                            // this is an output
                            outputs[i].insert(cur_node);
                        }
                    }
                    Operation::Output { store_node, .. } => {
                        if past_vars.contains(store_node) {
                            // this is an input
                            inputs[i].insert(*store_node);
                        }
                    }
                    Operation::Input { .. } => {
                        if live_ts[cur_node.clone().into()] as usize >= end {
                            // this is an output
                            outputs[i].insert(cur_node);
                        }
                    }
                    Operation::Todo => unreachable!("todo should be handled earlier"),
                }
            }
            past_vars.extend(cur_vars);
        }

        Self {
            graph,
            name,
            vars,
            mut_vars,
            limbs,
            schedule,
            regs,
            partition,
            inputs,
            outputs,
        }
    }

    fn compare_or_write(&self, path: &str, s: &str) {
        if let Ok(mut f) = fs::File::open(path) {
            let mut old = String::new();
            f.read_to_string(&mut old).unwrap();
            if s == old {
                return;
            }
        }

        let mut f = fs::File::create(path).unwrap();
        f.write_all(s.as_bytes()).unwrap();
    }

    pub fn gen(&self, head_annotation: impl Borrow<str>) {
        let header = format!("{}\n{}", head_annotation.borrow(), self.gen_header());
        let kernels = self.gen_kernel();
        let wrapper = self.gen_wrapper();

        let project_root = get_project_root();
        let base_path = project_root + "/core/src/fused_kernels/src/" + self.name.as_str();

        // header file
        let header_path = base_path.clone() + HEADER_SUFFIX;
        self.compare_or_write(&header_path, &header);

        // wrapper file
        let wrapper_path = base_path.clone() + WRAPPER_SUFFIX;
        self.compare_or_write(&wrapper_path, &wrapper);

        for (id, kernel) in kernels.iter().enumerate() {
            let kernel_path = base_path.clone() + &format!("_{SUB_FUNC_NAME}{id}.cu");
            self.compare_or_write(&kernel_path, kernel);
        }
    }

    fn gen_device_func_args(&self, id: usize, typename: &str) -> String {
        let mut func_sig = String::new();
        func_sig.push_str("(\n");
        func_sig.push_str(&format!(
            "{TABS}ConstPolyPtr const* vars, PolyPtr const* mut_vars, unsigned long long idx"
        ));

        // inputs
        for input_id in self.inputs[id].iter() {
            let input_id: usize = input_id.clone().into();
            func_sig += &format!(",\n{TABS}const {typename} {TMP_PREFIX}{input_id}");
        }

        // outputs
        for output_id in self.outputs[id].iter() {
            let output_id: usize = output_id.clone().into();
            func_sig += &format!(",\n{TABS}{typename} &{TMP_PREFIX}{output_id}");
        }
        func_sig.push_str("\n)");
        func_sig
    }

    fn gen_header(&self) -> String {
        let mut header = String::new();
        header.push_str("#pragma once\n");
        header.push_str("#include \"../../common/mont/src/field_impls.cuh\"\n");
        header.push_str("#include \"../../common/iter/src/iter.cuh\"\n");
        header.push_str("#include \"../../common/error/src/check.cuh\"\n");
        header.push_str("#include <cuda_runtime.h>\n");
        header.push_str("using iter::SliceIterator;\n");
        header.push_str("using mont::u32;\n");
        header.push_str("using iter::make_slice_iter;\n");

        header.push_str("namespace detail {\n");

        // generate the kernel signatures
        for id in 0..(self.partition.len() - 1) {
            header.push_str(&format!(
                "template <typename Field>\n__device__ void {}_{SUB_FUNC_NAME}{id}", self.name
            ));
            header.push_str(&self.gen_device_func_args(id, "Field"));
            header.push_str(";\n\n");
        }
        header.push_str("}\n");

        header
    }

    fn gen_wrapper(&self) -> String {
        let mut wrapper = String::new();

        let u32_regs = self.regs * self.limbs;

        let launch_bounds = 256;
        // if u32_regs < 128 {
        //     1024
        // } else if u32_regs < 256 {
        //     512
        // } else {
        //     256
        // };

        wrapper += &format!("#include \"{}{HEADER_SUFFIX}\"\n\n", self.name);

        wrapper.push_str("namespace detail {\n");

        // generate kernel signature
        wrapper.push_str("template <typename Field>\n");
        wrapper += &format!("__launch_bounds__({launch_bounds}) __global__ void ");
        wrapper.push_str(&self.name);
        wrapper.push_str(
            "(ConstPolyPtr const* vars, PolyPtr const* mut_vars, unsigned long long len) {\n",
        );

        wrapper +=
            &format!("{TABS}unsigned long long idx = blockIdx.x * blockDim.x + threadIdx.x;\n");
        wrapper += &format!("{TABS}if (idx >= len) return;\n");

        // call the partitioned kernels
        for id in 0..(self.partition.len() - 1) {
            // create output variables
            for (output_rank, output_id) in self.outputs[id].iter().enumerate() {
                let output_id: usize = output_id.clone().into();
                if output_rank == 0 {
                    wrapper += &format!("{TABS}Field ");
                }
                if output_rank + 1 == self.outputs[id].len() {
                    wrapper += &format!("{TMP_PREFIX}{output_id};\n");
                } else {
                    wrapper += &format!("{TMP_PREFIX}{output_id}, ");
                }
            }

            wrapper += &format!("{TABS}{}_{SUB_FUNC_NAME}{id}<Field>(\n{TABS}{TABS}vars, mut_vars, idx", self.name);
            // inputs
            for input_id in self.inputs[id].iter() {
                let input_id: usize = input_id.clone().into();
                wrapper += &format!(",\n{TABS}{TABS}{TMP_PREFIX}{input_id}");
            }
            // outputs
            for output_id in self.outputs[id].iter() {
                let output_id: usize = output_id.clone().into();
                wrapper += &format!(",\n{TABS}{TABS}{TMP_PREFIX}{output_id}");
            }
            wrapper.push_str(&format!("\n{TABS});\n"));
        }
        wrapper.push_str("}\n");
        wrapper.push_str("}\n");

        // outer C signature
        wrapper.push_str("extern \"C\" cudaError_t ");
        wrapper.push_str(&self.name);
        wrapper.push_str(
            "(ConstPolyPtr const* vars, PolyPtr const* mut_vars, unsigned long long len, void* d_arg_buf, cudaStream_t stream) {\n",
        );

        // copy the arguments to the device
        wrapper.push_str("auto d_vars = reinterpret_cast<ConstPolyPtr*>(d_arg_buf);\n");
        wrapper += &format!(
            "auto d_mut_vars = reinterpret_cast<PolyPtr*>(d_arg_buf) + {};\n",
            self.vars.len()
        );
        wrapper += &format!("CUDA_CHECK(cudaMemcpyAsync(d_vars, vars, sizeof(ConstPolyPtr) * {}, cudaMemcpyHostToDevice, stream));\n", self.vars.len());
        wrapper += &format!("CUDA_CHECK(cudaMemcpyAsync(d_mut_vars, mut_vars, sizeof(PolyPtr) * {}, cudaMemcpyHostToDevice, stream));\n", self.mut_vars.len());

        wrapper.push_str("uint block_size = 256;\n");
        wrapper.push_str("uint grid_size = (len + block_size - 1) / block_size;\n");
        wrapper.push_str("detail::");
        wrapper.push_str(&self.name);
        wrapper.push_str(&format!("<{FIELD_NAME}>"));
        wrapper.push_str(" <<< grid_size, block_size, 0, stream >>> (d_vars, d_mut_vars, len);\n");

        wrapper.push_str("return cudaGetLastError();\n");
        wrapper.push_str("}\n");
        wrapper
    }

    fn gen_kernel(&self) -> Vec<String> {
        let mut kernels = Vec::new();

        // prepare the mapping from the input/output to the kernel arguments
        let var_mapping = self
            .vars
            .iter()
            .enumerate()
            .map(|(i, (_, id))| {
                let id: usize = id.clone().into();
                (id, i)
            })
            .collect::<BTreeMap<_, _>>();
        let mut_var_mapping = {
            let mut x = self
                .mut_vars
                .iter()
                .enumerate()
                .map(|(i, (_, id))| {
                    let id: usize = id.clone().into();
                    (id, i)
                })
                .collect::<BTreeMap<_, _>>();

            self.graph.outputs.iter().for_each(|oi| {
                let (_, _, _, in_nodes) = self.graph.g.vertex(*oi).op.unwrap_output();
                for in_node in in_nodes {
                    if self.graph.g.vertex(*in_node).op.unwrap_input_mutability() == Mutability::Mut
                    {
                        let in_node_usize: usize = in_node.clone().into();
                        let oi_usize: usize = oi.clone().into();
                        x.insert(in_node_usize, x[&oi_usize]);
                    }
                }
            });

            x
        };

        for id in 0..(self.partition.len() - 1) {
            let mut kernel = String::new();
            kernel.push_str(&format!("#include \"{}{HEADER_SUFFIX}\"\n", self.name));
            kernel.push_str("namespace detail {\n");

            // generate the kernel signature
            kernel.push_str(&format!(
                "template <typename Field>\n__device__ void {}_{SUB_FUNC_NAME}{id}", self.name
            ));
            kernel.push_str(&self.gen_device_func_args(id, "Field"));
            kernel.push_str(" {\n");

            let start = self.partition[id];
            let end = self.partition[id + 1];

            for step in start..end {
                let head = self.schedule[step];
                let vertex = self.graph.g.vertex(head.clone());
                let store_target = if self.outputs[id].contains(&head) {
                    format!("{TMP_PREFIX}{}", head.clone().into())
                } else {
                    format!("auto {TMP_PREFIX}{}", head.clone().into())
                };
                match &vertex.op {
                    Operation::Output {
                        typ, store_node, ..
                    } => {
                        let src: usize = store_node.clone().into();
                        let id: usize = head.clone().into(); // self.outputs_i2o[&head].clone().into();
                        match typ {
                            FusedType::Scalar => {
                                kernel += &format!("*reinterpret_cast<Field*>(mut_vars[{}].ptr) = {TMP_PREFIX}{src};\n", mut_var_mapping[&id]);
                            }
                            FusedType::ScalarArray => {
                                kernel += &format!("make_slice_iter<Field>(mut_vars[{}])[idx] = {TMP_PREFIX}{src};\n", mut_var_mapping[&id]);
                            }
                        }
                    }
<<<<<<< HEAD
                    Operation::Input { typ, .. } => {
                        let id = head.clone().into(); // outer_id.clone().into();
                        let (map_id, mutability) = if var_mapping.contains_key(&id) {
                            (var_mapping[&id], "vars")
                        } else {
                            (mut_var_mapping[&id], "mut_vars")
                        };
                        match typ {
                            FusedType::Scalar => {
                                kernel += &format!("{store_target} = *reinterpret_cast<const Field*>({}[{}].ptr);\n", mutability, map_id);
                            }
                            FusedType::ScalarArray => {
                                kernel += &format!(
                                    "{store_target} = make_slice_iter<Field>({}[{}])[idx];\n",
                                    mutability, map_id
                                );
                            }
=======
                }
                Operation::Input { typ, .. } => {
                    let id = head.clone().into(); // outer_id.clone().into();
                    let head = head.clone().into();
                    let (map_id, mutability) = if var_mapping.contains_key(&id) {
                        (var_mapping[&id], "vars")
                    } else if mut_var_mapping.contains_key(&id) {
                        (mut_var_mapping[&id], "mut_vars")
                    } else {
                        panic!("at arith graph {}, inputs = {:?}\n, outputs = {:?}\n, vars = {:?}\n, mut_vars = {:?}\n, not found for {:?}", &self.name, &self.graph.inputs, &self.graph.outputs, &self.vars, &self.mut_vars, &id)
                    };
                    match typ {
                        FusedType::Scalar => {
                            kernel += &format!("auto {TMP_PREFIX}{head} = *reinterpret_cast<const FUSED_FIELD*>({}[{}].ptr);\n", mutability, map_id);
                        }
                        FusedType::ScalarArray => {
                            kernel +=
                                &format!("auto {TMP_PREFIX}{head} = make_slice_iter<FUSED_FIELD>({}[{}])[idx];\n", mutability, map_id);
>>>>>>> bb8c8be5
                        }
                    }
                    Operation::Arith(arith) => match arith {
                        Arith::Bin(op, lhs, rhs) => {
                            let lhs: usize = lhs.clone().into();
                            let rhs: usize = rhs.clone().into();
                            match op {
                                BinOp::Pp(op) => match op {
                                    ArithBinOp::Add => kernel += &format!(
                                        "{store_target} = {TMP_PREFIX}{lhs} + {TMP_PREFIX}{rhs};\n"
                                    ),
                                    ArithBinOp::Sub => kernel += &format!(
                                        "{store_target} = {TMP_PREFIX}{lhs} - {TMP_PREFIX}{rhs};\n"
                                    ),
                                    ArithBinOp::Mul => kernel += &format!(
                                        "{store_target} = {TMP_PREFIX}{lhs} * {TMP_PREFIX}{rhs};\n"
                                    ),
                                    ArithBinOp::Div => {
                                        unreachable!("division should be handled in batched invert")
                                    }
                                },
                                BinOp::Ss(op) => match op {
                                    ArithBinOp::Add => kernel += &format!(
                                        "{store_target} = {TMP_PREFIX}{lhs} + {TMP_PREFIX}{rhs};\n"
                                    ),
                                    ArithBinOp::Sub => kernel += &format!(
                                        "{store_target} = {TMP_PREFIX}{lhs} - {TMP_PREFIX}{rhs};\n"
                                    ),
                                    ArithBinOp::Mul => kernel += &format!(
                                        "{store_target} = {TMP_PREFIX}{lhs} * {TMP_PREFIX}{rhs};\n"
                                    ),
                                    ArithBinOp::Div => {
                                        unreachable!("division should be handled in scalar invert")
                                    }
                                },
                                BinOp::Sp(op) => match op {
                                    SpOp::Add => {
                                        let stmt = match self.graph.poly_repr {
                                            PolyType::Coef => {
                                                format!("{store_target} = idx == 0 ? {TMP_PREFIX}{lhs} + {TMP_PREFIX}{rhs} : {TMP_PREFIX}{rhs};\n")
                                            }
                                            PolyType::Lagrange => {
                                                format!("{store_target} = {TMP_PREFIX}{lhs} + {TMP_PREFIX}{rhs};\n")
                                            }
                                        };
                                        kernel += &stmt;
                                    }
                                    SpOp::Sub => {
                                        let stmt = match self.graph.poly_repr {
                                            PolyType::Coef => {
                                                format!("{store_target} = idx == 0 ? {TMP_PREFIX}{lhs} - {TMP_PREFIX}{rhs} : {TMP_PREFIX}{rhs}.neg();\n")
                                            }
                                            PolyType::Lagrange => {
                                                format!("{store_target} = {TMP_PREFIX}{lhs} - {TMP_PREFIX}{rhs};\n")
                                            }
                                        };
                                        kernel += &stmt;
                                    }
                                    SpOp::SubBy => {
                                        let stmt = match self.graph.poly_repr {
                                            PolyType::Coef => {
                                                format!("{store_target} = idx == 0 ? {TMP_PREFIX}{rhs} - {TMP_PREFIX}{lhs} : {TMP_PREFIX}{rhs};\n")
                                            }
                                            PolyType::Lagrange => {
                                                format!("{store_target} = {TMP_PREFIX}{rhs} - {TMP_PREFIX}{lhs};\n")
                                            }
                                        };
                                        kernel += &stmt;
                                    }
                                    SpOp::Mul => {
                                        kernel += &format!(
                                        "{store_target} = {TMP_PREFIX}{lhs} * {TMP_PREFIX}{rhs};\n"
                                    )
                                    }
                                    SpOp::Div => {
                                        unreachable!("division should be handled in type2")
                                    }
                                    SpOp::DivBy => {
                                        unreachable!("division should be handled in type2")
                                    }
                                },
                            }
                        }
                        Arith::Unr(op, arg) => {
                            let arg: usize = arg.clone().into();
                            match op {
                                UnrOp::P(ArithUnrOp::Neg) => {
                                    kernel +=
                                        &format!("{store_target} = {TMP_PREFIX}{arg}.neg();\n");
                                }
                                UnrOp::P(ArithUnrOp::Inv) => {
                                    unreachable!("invert poly should be handled in batche invert")
                                }
                                UnrOp::P(ArithUnrOp::Pow(power)) => {
                                    kernel += &format!(
                                        "{store_target} = {TMP_PREFIX}{arg}.pow({power});\n"
                                    );
                                }
                                UnrOp::S(ArithUnrOp::Neg) => {
                                    kernel +=
                                        &format!("{store_target} = {TMP_PREFIX}{arg}.neg();\n");
                                }
                                UnrOp::S(ArithUnrOp::Inv) => {
                                    unreachable!("invert scalar should be handled in scalar invert")
                                }
                                UnrOp::S(ArithUnrOp::Pow(_)) => {
                                    unreachable!("power scalar should be handled in scalar power")
                                }
                            }
                        }
                    },
                    Operation::Todo => unreachable!("todo should be handled earlier"),
                }
            }

            kernel.push_str("}\n");

            // explicitly instantiate the template
            kernel += &format!("template __device__ void {}_{SUB_FUNC_NAME}{id}<{FIELD_NAME}>", self.name);
            kernel.push_str(&self.gen_device_func_args(id, FIELD_NAME));
            kernel.push_str(";\n");

            kernel.push_str("}\n");
            kernels.push(kernel);
        }
        kernels
    }
}

impl<T: RuntimeType> FusedKernel<T> {
    pub fn new(libs: &mut Libs, meta: FusedKernelMeta) -> Self {
        if !libs.contains(LIB_NAME) {
            let field_type = resolve_type(type_name::<T::Field>());
            xmake_config(FIELD_NAME, field_type);
            xmake_run("fused_kernels");
        }
        let lib = libs.load(LIB_NAME);
        // get the function pointer with the provided name (with null terminator)
        let c_func = unsafe { lib.get(format!("{}\0", meta.name).as_bytes()) }
            .expect("Failed to load function pointer");
        Self {
            _marker: PhantomData,
            meta,
            c_func,
        }
    }
}

impl<T: RuntimeType> RegisteredFunction<T> for FusedKernel<T> {
    fn get_fn(&self) -> Function<T> {
        assert!(self.meta.pipelined_meta.is_none());
        let c_func = self.c_func.clone();
        let meta = self.meta.clone();
        let rust_func = move |mut mut_var: Vec<&mut Variable<T>>,
                              var: Vec<&Variable<T>>|
              -> Result<(), RuntimeError> {
            let mut len = 0;
            assert_eq!(meta.num_vars, var.len() - 1);
            assert_eq!(meta.num_mut_vars, mut_var.len() - 1);
            let stream = var[0].unwrap_stream();
            let (arg_buffer, mut_vars) = mut_var.split_at_mut(1);
            let arg_buffer = arg_buffer[0].unwrap_gpu_buffer_mut();
            let vars = var
                .iter()
                .skip(1)
                .map(|v| match v {
                    Variable::ScalarArray(poly) => {
                        if len == 0 || len == 1 {
                            len = poly.len;
                        } else {
                            assert_eq!(len, poly.len);
                        }
                        ConstPolyPtr::from(poly)
                    }
                    Variable::Scalar(scalar) => {
                        if len == 0 {
                            len = 1;
                        }
                        ConstPolyPtr {
                            ptr: scalar.value as *const c_uint,
                            len: 1,
                            rotate: 0,
                            offset: 0,
                            whole_len: 1,
                        }
                    }
                    _ => unreachable!("Only scalars and scalar arrays are supported"),
                })
                .collect::<Vec<_>>();
            let mut_vars = mut_vars
                .iter_mut()
                .map(|v| match v {
                    Variable::ScalarArray(poly) => {
                        if len == 0 || len == 1 {
                            len = poly.len;
                        } else {
                            assert_eq!(len, poly.len);
                        }
                        PolyPtr::from(poly)
                    }
                    Variable::Scalar(scalar) => {
                        if len == 0 {
                            len = 1;
                        }
                        PolyPtr {
                            ptr: scalar.value as *mut c_uint,
                            len: 1,
                            rotate: 0,
                            offset: 0,
                            whole_len: 1,
                        }
                    }
                    _ => unreachable!("Only scalars and scalar arrays are supported"),
                })
                .collect::<Vec<_>>();
            assert!(len > 0);
            unsafe {
                cuda_check!(cudaSetDevice(stream.get_device()));
                cuda_check!((c_func)(
                    vars.as_ptr(),
                    mut_vars.as_ptr(),
                    len.try_into().unwrap(),
                    arg_buffer.ptr as *mut c_void,
                    stream.raw()
                ));
            }
            Ok(())
        };
        Function {
            meta: FuncMeta::new(
                self.meta.name.clone(),
                KernelType::FusedArith(self.meta.clone()),
            ),
            f: FunctionValue::Fn(Box::new(rust_func)),
        }
    }
}

impl<T: RuntimeType> PipelinedFusedKernel<T> {
    pub fn new(libs: &mut Libs, meta: FusedKernelMeta) -> Self {
        assert!(meta.pipelined_meta.is_some());
        let pipelined_meta = meta.pipelined_meta.clone().unwrap();
        assert!(pipelined_meta.divide_parts > 3);
        Self {
            kernel: FusedKernel::new(libs, meta),
        }
    }
}

impl<T: RuntimeType> RegisteredFunction<T> for PipelinedFusedKernel<T> {
    fn get_fn(&self) -> Function<T> {
        let c_func = self.kernel.c_func.clone();
        let pipelined_meta = self.kernel.meta.pipelined_meta.clone().unwrap();
        let num_scalars = pipelined_meta.num_scalars;
        let num_mut_scalars = pipelined_meta.num_mut_scalars;
        let divide_parts = pipelined_meta.divide_parts;
        let vars = self.kernel.meta.num_vars;
        let mut_vars = self.kernel.meta.num_mut_vars;
        /*
        args:
        assume there are n mut polys, m polys, p mut scalars, q scalrs to compute the fused kernel
        mut_var will have 4n + 2p elements, the first p are mut scalars, next n are the mut polys,
        then next p is gpu buffer for mut scalars,
        the next 3n are the gpu polys (triple buffer, one load, one compute, one store)
        var will have 3m + 2q elements
        the first q are scalars, next m are polys, next q are scalar buffers, the next 2m are the gpu polys (double buffer, one load, one compute)
         */
        let rust_func = move |mut_var: Vec<&mut Variable<T>>,
                              var: Vec<&Variable<T>>|
              -> Result<(), RuntimeError> {
            assert!((mut_var.len() - 2 * num_mut_scalars) % 4 == 0);
            assert!((var.len() - 2 * num_scalars) % 3 == 0);

            let num_mut_poly = (mut_var.len() - 2 * num_mut_scalars) / 4;
            let num_mut_var = num_mut_poly + num_mut_scalars;
            assert_eq!(num_mut_var, mut_vars);
            let num_poly = (var.len() - 3 - 2 * num_scalars) / 3;
            let num_var = num_poly + num_scalars;
            assert_eq!(num_var, vars);

            // get the length
            let len = if num_mut_poly > 0 {
                mut_var[num_mut_scalars].unwrap_scalar_array().len()
            } else if num_poly > 0 {
                var[num_scalars].unwrap_scalar_array().len()
            } else {
                1
            };

            assert!(len % divide_parts == 0);
            let chunk_len = len / divide_parts;

            // get streams
            let ref h2d_stream = CudaStream::new(0); // TODO: select the device
            let ref compute_stream = CudaStream::new(0); // TODO: select the device
            let ref d2h_stream = CudaStream::new(0); // TODO: select the device

            // get scalars
            let mut mut_scalars = Vec::new();
            for i in 0..num_mut_scalars {
                mut_scalars.push(mut_var[i].unwrap_scalar().clone());
            }
            let mut scalars = Vec::new();
            for i in 0..num_scalars {
                scalars.push(var[i].unwrap_scalar().clone());
            }

            // get scalar buffers
            let mut mut_gpu_scalars = Vec::new();
            for i in 0..num_mut_scalars {
                let buffer = mut_var[i + num_mut_var].unwrap_gpu_buffer();
                let gpu_scalar =
                    Scalar::new_gpu(buffer.ptr as *mut T::Field, buffer.device.unwrap_gpu());
                mut_gpu_scalars.push(gpu_scalar);
            }
            let mut gpu_scalars = Vec::new();
            for i in 0..num_scalars {
                let buffer = var[i + num_var].unwrap_gpu_buffer();
                let gpu_scalar =
                    Scalar::new_gpu(buffer.ptr as *mut T::Field, buffer.device.unwrap_gpu());
                gpu_scalars.push(gpu_scalar);
            }

            // transfer scalars to gpu
            for (host_scalar, gpu_scalar) in mut_scalars.iter().zip(mut_gpu_scalars.iter_mut()) {
                host_scalar.cpu2gpu(gpu_scalar, h2d_stream);
            }
            for (host_scalar, gpu_scalar) in scalars.iter().zip(gpu_scalars.iter_mut()) {
                host_scalar.cpu2gpu(gpu_scalar, h2d_stream);
            }

            // get polys
            let mut mut_polys = Vec::new();
            for i in 0..num_mut_poly {
                mut_polys.push(mut_var[i + num_mut_scalars].unwrap_scalar_array().clone());
                assert!(
                    mut_polys[i].slice_info.is_none(),
                    "pipelined fused kernel doesn't support slice"
                );
            }
            let mut polys = Vec::new();
            for i in 0..num_poly {
                polys.push(var[i + num_scalars].unwrap_scalar_array().clone());
                assert!(
                    polys[i].slice_info.is_none(),
                    "pipelined fused kernel doesn't support slice"
                );
            }

            // get poly buffers
            let mut mut_gpu_polys = vec![Vec::new(); 3];
            let base_index = num_mut_var + num_mut_scalars;
            for i in 0..num_mut_poly {
                for j in 0..3 {
                    let buffer = mut_var[i + base_index + j * num_mut_poly].unwrap_gpu_buffer();
                    let gpu_poly =
                        ScalarArray::new(len, buffer.ptr as *mut T::Field, buffer.device.clone());
                    mut_gpu_polys[j].push(gpu_poly);
                }
            }
            let mut gpu_polys = vec![Vec::new(); 2];
            let base_index = num_var + num_scalars;
            for i in 0..num_var {
                for j in 0..2 {
                    let buffer = var[i + base_index + j * num_poly].unwrap_gpu_buffer();
                    let gpu_poly =
                        ScalarArray::new(len, buffer.ptr as *mut T::Field, buffer.device.clone());
                    gpu_polys[j].push(gpu_poly);
                }
            }

            // create events
            let mut_h2d_complete = [CudaEvent::new(), CudaEvent::new(), CudaEvent::new()];
            let mut_compute_complete = [CudaEvent::new(), CudaEvent::new(), CudaEvent::new()];
            let mut_d2h_complete = [CudaEvent::new(), CudaEvent::new(), CudaEvent::new()];

            let h2d_complete = [CudaEvent::new(), CudaEvent::new()];
            let compute_complete = vec![CudaEvent::new(), CudaEvent::new()];

            let mut mut_buffer_id = 0;
            let mut buffer_id = 0;

            // start computing
            for chunk_id in 0..divide_parts {
                // load mutable data to gpu
                h2d_stream.wait(&mut_d2h_complete[mut_buffer_id]);

                let compute_start = chunk_id * chunk_len;
                let compute_end = (chunk_id + 1) * chunk_len;
                // mut polys
                for i in 0..num_mut_poly {
                    let mut_poly = mut_polys[i].slice(compute_start, compute_end);
                    mut_poly.cpu2gpu(&mut mut_gpu_polys[mut_buffer_id][i], h2d_stream);
                }
                mut_h2d_complete[mut_buffer_id].record(h2d_stream);

                h2d_stream.wait(&compute_complete[buffer_id]);
                // polys
                for i in 0..num_poly {
                    let poly = polys[i].slice(compute_start, compute_end);
                    poly.cpu2gpu(&mut gpu_polys[buffer_id][i], h2d_stream);
                }
                h2d_complete[buffer_id].record(h2d_stream);

                // wait for the previous transfer to finish
                compute_stream.wait(&mut_h2d_complete[mut_buffer_id]);
                compute_stream.wait(&h2d_complete[buffer_id]);

                // compute
                let mut mut_vars = Vec::new();
                for scalar in mut_gpu_scalars.iter() {
                    mut_vars.push(PolyPtr {
                        ptr: scalar.value as *mut c_uint,
                        len: 1,
                        rotate: 0,
                        offset: 0,
                        whole_len: 1,
                    })
                }
                for poly in mut_gpu_polys[mut_buffer_id].iter_mut() {
                    mut_vars.push(PolyPtr::from(poly))
                }
                let mut vars = Vec::new();
                for scalar in gpu_scalars.iter() {
                    vars.push(ConstPolyPtr {
                        ptr: scalar.value as *mut c_uint,
                        len: 1,
                        rotate: 0,
                        offset: 0,
                        whole_len: 1,
                    })
                }
                for poly in gpu_polys[buffer_id].iter() {
                    vars.push(ConstPolyPtr::from(poly))
                }

                todo!("call the kernel");
                // unsafe {
                //     cuda_check!(cudaSetDevice(compute_stream.get_device()));
                //     cuda_check!((c_func)(
                //         vars.as_ptr(),
                //         mut_vars.as_ptr(),
                //         chunk_len.try_into().unwrap(),
                //         compute_stream.raw()
                //     ));
                // }

                compute_complete[buffer_id].record(compute_stream);
                mut_compute_complete[mut_buffer_id].record(compute_stream);

                // wait for the previous compute to finish
                d2h_stream.wait(&mut_compute_complete[mut_buffer_id]);

                // transfer back mutable data
                for i in 0..num_mut_poly {
                    let mut mut_poly = mut_polys[i].slice(compute_start, compute_end);
                    mut_gpu_polys[mut_buffer_id][i].gpu2cpu(&mut mut_poly, d2h_stream);
                }
                mut_d2h_complete[mut_buffer_id].record(d2h_stream);

                mut_buffer_id = (mut_buffer_id + 1) % 3;
                buffer_id = (buffer_id + 1) % 2;
            }

            // transfer back scalars
            for (host_scalar, gpu_scalar) in mut_scalars.iter_mut().zip(mut_gpu_scalars.iter()) {
                gpu_scalar.gpu2cpu(host_scalar, d2h_stream);
            }

            Ok(())
        };
        Function {
            meta: FuncMeta::new(
                self.kernel.meta.name.clone(),
                KernelType::FusedArith(self.kernel.meta.clone()),
            ),
            f: FunctionValue::Fn(Box::new(rust_func)),
        }
    }
}<|MERGE_RESOLUTION|>--- conflicted
+++ resolved
@@ -10,6 +10,7 @@
 };
 
 use libloading::Symbol;
+use zkpoly_common::arith::Mutability;
 use zkpoly_common::{
     arith::{Arith, ArithBinOp, ArithGraph, ArithUnrOp, BinOp, FusedType, Operation, SpOp, UnrOp},
     get_project_root::get_project_root,
@@ -236,7 +237,8 @@
         // generate the kernel signatures
         for id in 0..(self.partition.len() - 1) {
             header.push_str(&format!(
-                "template <typename Field>\n__device__ void {}_{SUB_FUNC_NAME}{id}", self.name
+                "template <typename Field>\n__device__ void {}_{SUB_FUNC_NAME}{id}",
+                self.name
             ));
             header.push_str(&self.gen_device_func_args(id, "Field"));
             header.push_str(";\n\n");
@@ -291,7 +293,10 @@
                 }
             }
 
-            wrapper += &format!("{TABS}{}_{SUB_FUNC_NAME}{id}<Field>(\n{TABS}{TABS}vars, mut_vars, idx", self.name);
+            wrapper += &format!(
+                "{TABS}{}_{SUB_FUNC_NAME}{id}<Field>(\n{TABS}{TABS}vars, mut_vars, idx",
+                self.name
+            );
             // inputs
             for input_id in self.inputs[id].iter() {
                 let input_id: usize = input_id.clone().into();
@@ -381,7 +386,8 @@
 
             // generate the kernel signature
             kernel.push_str(&format!(
-                "template <typename Field>\n__device__ void {}_{SUB_FUNC_NAME}{id}", self.name
+                "template <typename Field>\n__device__ void {}_{SUB_FUNC_NAME}{id}",
+                self.name
             ));
             kernel.push_str(&self.gen_device_func_args(id, "Field"));
             kernel.push_str(" {\n");
@@ -412,7 +418,6 @@
                             }
                         }
                     }
-<<<<<<< HEAD
                     Operation::Input { typ, .. } => {
                         let id = head.clone().into(); // outer_id.clone().into();
                         let (map_id, mutability) = if var_mapping.contains_key(&id) {
@@ -430,26 +435,6 @@
                                     mutability, map_id
                                 );
                             }
-=======
-                }
-                Operation::Input { typ, .. } => {
-                    let id = head.clone().into(); // outer_id.clone().into();
-                    let head = head.clone().into();
-                    let (map_id, mutability) = if var_mapping.contains_key(&id) {
-                        (var_mapping[&id], "vars")
-                    } else if mut_var_mapping.contains_key(&id) {
-                        (mut_var_mapping[&id], "mut_vars")
-                    } else {
-                        panic!("at arith graph {}, inputs = {:?}\n, outputs = {:?}\n, vars = {:?}\n, mut_vars = {:?}\n, not found for {:?}", &self.name, &self.graph.inputs, &self.graph.outputs, &self.vars, &self.mut_vars, &id)
-                    };
-                    match typ {
-                        FusedType::Scalar => {
-                            kernel += &format!("auto {TMP_PREFIX}{head} = *reinterpret_cast<const FUSED_FIELD*>({}[{}].ptr);\n", mutability, map_id);
-                        }
-                        FusedType::ScalarArray => {
-                            kernel +=
-                                &format!("auto {TMP_PREFIX}{head} = make_slice_iter<FUSED_FIELD>({}[{}])[idx];\n", mutability, map_id);
->>>>>>> bb8c8be5
                         }
                     }
                     Operation::Arith(arith) => match arith {
@@ -458,29 +443,41 @@
                             let rhs: usize = rhs.clone().into();
                             match op {
                                 BinOp::Pp(op) => match op {
-                                    ArithBinOp::Add => kernel += &format!(
+                                    ArithBinOp::Add => {
+                                        kernel += &format!(
                                         "{store_target} = {TMP_PREFIX}{lhs} + {TMP_PREFIX}{rhs};\n"
-                                    ),
-                                    ArithBinOp::Sub => kernel += &format!(
+                                    )
+                                    }
+                                    ArithBinOp::Sub => {
+                                        kernel += &format!(
                                         "{store_target} = {TMP_PREFIX}{lhs} - {TMP_PREFIX}{rhs};\n"
-                                    ),
-                                    ArithBinOp::Mul => kernel += &format!(
+                                    )
+                                    }
+                                    ArithBinOp::Mul => {
+                                        kernel += &format!(
                                         "{store_target} = {TMP_PREFIX}{lhs} * {TMP_PREFIX}{rhs};\n"
-                                    ),
+                                    )
+                                    }
                                     ArithBinOp::Div => {
                                         unreachable!("division should be handled in batched invert")
                                     }
                                 },
                                 BinOp::Ss(op) => match op {
-                                    ArithBinOp::Add => kernel += &format!(
+                                    ArithBinOp::Add => {
+                                        kernel += &format!(
                                         "{store_target} = {TMP_PREFIX}{lhs} + {TMP_PREFIX}{rhs};\n"
-                                    ),
-                                    ArithBinOp::Sub => kernel += &format!(
+                                    )
+                                    }
+                                    ArithBinOp::Sub => {
+                                        kernel += &format!(
                                         "{store_target} = {TMP_PREFIX}{lhs} - {TMP_PREFIX}{rhs};\n"
-                                    ),
-                                    ArithBinOp::Mul => kernel += &format!(
+                                    )
+                                    }
+                                    ArithBinOp::Mul => {
+                                        kernel += &format!(
                                         "{store_target} = {TMP_PREFIX}{lhs} * {TMP_PREFIX}{rhs};\n"
-                                    ),
+                                    )
+                                    }
                                     ArithBinOp::Div => {
                                         unreachable!("division should be handled in scalar invert")
                                     }
@@ -568,7 +565,10 @@
             kernel.push_str("}\n");
 
             // explicitly instantiate the template
-            kernel += &format!("template __device__ void {}_{SUB_FUNC_NAME}{id}<{FIELD_NAME}>", self.name);
+            kernel += &format!(
+                "template __device__ void {}_{SUB_FUNC_NAME}{id}<{FIELD_NAME}>",
+                self.name
+            );
             kernel.push_str(&self.gen_device_func_args(id, FIELD_NAME));
             kernel.push_str(";\n");
 
