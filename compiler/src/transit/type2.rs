//! Data structures for Stage 2 Tree Transit IR.
//! Passes:
//! AST >
//! - INTT Mending
//! - Precompute NTT and MSM constants
//! - Manage Inversions
//! - Arithmetic Kernel Fusion
//! - Graph Scheduling
//! - Memory Planning
//! > Type3

use crate::ast;
use crate::transit::{self, PolyInit, SourceInfo};
pub use ast::lowering::{Constant, ConstantId, ConstantTable};
pub use typ::Typ;
use zkpoly_common::arith;
use zkpoly_common::digraph;
use zkpoly_common::digraph::internal::SubDigraph;
use zkpoly_common::heap::UsizeId;
use zkpoly_common::load_dynamic::Libs;
pub use zkpoly_common::typ::PolyType;
pub use zkpoly_runtime::args::{RuntimeType, Variable};
pub use zkpoly_runtime::error::RuntimeError;

zkpoly_common::define_usize_id!(VertexId);

pub type Arith<I> = arith::ArithGraph<I, arith::ExprId>;

#[derive(
    Debug, Clone, Copy, PartialEq, Eq, PartialOrd, Ord, serde::Serialize, serde::Deserialize,
)]
pub enum NttAlgorithm<I> {
    Precomputed(I),
    Standard { pq: I, omega: I },
    Undecieded,
}

impl<I> Default for NttAlgorithm<I> {
    fn default() -> Self {
        NttAlgorithm::Undecieded
    }
}

impl<I> NttAlgorithm<I>
where
    I: Clone,
{
    pub fn uses_ref<'a>(&'a self) -> Box<dyn Iterator<Item = &'a I> + 'a> {
        use NttAlgorithm::*;
        match self {
            Precomputed(x) => Box::new([x].into_iter()),
            Standard { pq, omega: base } => Box::new([pq, base].into_iter()),
            Undecieded => Box::new(std::iter::empty()),
        }
    }

    pub fn uses<'a>(&'a self) -> impl Iterator<Item = I> + 'a {
        self.uses_ref().cloned()
    }

    pub fn uses_mut<'a>(&'a mut self) -> Box<dyn Iterator<Item = &'a mut I> + 'a> {
        use NttAlgorithm::*;
        match self {
            Precomputed(x) => Box::new([x].into_iter()),
            Standard { pq, omega: base } => Box::new([pq, base].into_iter()),
            Undecieded => Box::new(std::iter::empty()),
        }
    }

    pub fn try_relabeled<I2, Err>(
        &self,
        mapping: &mut impl FnMut(I) -> Result<I2, Err>,
    ) -> Result<NttAlgorithm<I2>, Err> {
        use NttAlgorithm::*;
        Ok(match self {
            Precomputed(x) => Precomputed(mapping(x.clone())?),
            Standard { pq, omega: base } => Standard {
                pq: mapping(pq.clone())?,
                omega: mapping(base.clone())?,
            },
            Undecieded => Undecieded,
        })
    }

    pub fn relabeled<I2>(&self, mapping: &mut impl FnMut(I) -> I2) -> NttAlgorithm<I2> {
        self.try_relabeled::<_, ()>(&mut |i| Ok(mapping(i)))
            .unwrap()
    }
}

impl<I> NttAlgorithm<I>
where
    I: Copy + Default,
{
    pub fn decide_alg<Rt: RuntimeType>(
        len: usize,
        memory_limit: usize,
        recompute_len: usize,
    ) -> Self {
        let field_sz = size_of::<Rt::Field>();
        let total_sz = len * field_sz;
        let recompute_sz = recompute_len * field_sz;
        let temp_id = I::default(); // 0 for later allocate
        if total_sz * 3 < memory_limit {
            Self::Precomputed(temp_id)
        } else if total_sz * 2 + recompute_sz < memory_limit {
            Self::Standard {
                pq: temp_id,
                omega: temp_id,
            }
        } else if total_sz * 3 < memory_limit * 2 {
            // 1.5
            Self::Precomputed(temp_id)
        } else if total_sz + recompute_sz < memory_limit {
            Self::Standard {
                pq: temp_id,
                omega: temp_id,
            }
        } else {
            unimplemented!("out of core ntt is unimplemented")
        }
    }
}

#[derive(Debug, Clone, Copy, PartialEq, Eq)]
pub enum Device {
    Gpu(usize),
    Cpu,
}

impl Device {
    pub fn is_gpu(&self) -> bool {
        match self {
            Device::Gpu(_) => true,
            Device::Cpu => false,
        }
    }
}

#[derive(Debug, Clone, Copy, PartialEq, Eq)]
pub enum DevicePreference {
    PreferGpu,
    Gpu,
    Cpu,
}

pub mod template;

pub mod sliceable_subgraph;

pub mod alt_label {
    use super::*;
    pub type VertexNode<'s, I, Rt> = template::VertexNode<
        I,
        Arith<I>,
        ConstantId,
        user_function::Id,
        sliceable_subgraph::alt_label::Cg<'s, sliceable_subgraph::VertexId, I, Rt>,
    >;
    pub type Vertex<'s, I, Rt> = transit::Vertex<VertexNode<'s, I, Rt>, Typ<Rt>, SourceInfo<'s>>;
}

pub mod alt_label_no_subgraph {
    use super::*;
    pub type VertexNode<I> = template::VertexNode<
        I,
        Arith<I>,
        ConstantId,
        user_function::Id,
        ()
    >;
}

pub type VertexNode<'s, Rt> = alt_label::VertexNode<'s, VertexId, Rt>;
pub type Vertex<'s, Rt> = alt_label::Vertex<'s, VertexId, Rt>;
pub type Cg<'s, Rt> = transit::Cg<VertexId, Vertex<'s, Rt>>;
pub type CgSubgraph<'g, 's, Rt> = SubDigraph<'g, VertexId, Vertex<'s, Rt>>;

pub mod partial_typed {
    use super::*;
    pub type VertexNode<'s, T> = template::VertexNode<
        VertexId,
        Arith<VertexId>,
        ConstantId,
        user_function::Id,
        sliceable_subgraph::CgPartialTyped<'s, T>,
    >;
    pub type Vertex<'s, T> = transit::Vertex<VertexNode<'s, T>, T, SourceInfo<'s>>;
}

impl<I: UsizeId, C, E, T, S, Sg> digraph::internal::Predecessors<I>
    for transit::Vertex<
        template::VertexNode<I, arith::ArithGraph<I, arith::ExprId>, C, E, Sg>,
        T,
        S,
    >
where
    Sg: template::SubgraphNode<I>,
    I: 'static,
{
    #[allow(refining_impl_trait)]
    fn predecessors<'a>(&'a self) -> impl Iterator<Item = I> + 'a {
        self.node().uses()
    }
}

impl<'s, I, C, Sg, T, S>
    transit::Vertex<
        template::VertexNode<I, arith::ArithGraph<I, arith::ExprId>, C, user_function::Id, Sg>,
        T,
        S
    >
where
    I: Copy + 'static,
    Sg: template::SubgraphNode<I>,
{
    pub fn uses<'a>(&'a self) -> impl Iterator<Item = I> + 'a {
        self.node().uses()
    }
    pub fn uses_mut<'a>(&'a mut self) -> Box<dyn Iterator<Item = &'a mut I> + 'a> {
        self.node_mut().uses_mut()
    }
    pub fn device(&self) -> DevicePreference {
        self.node().device()
    }
    pub fn mutable_uses<'a>(&'a self) -> Box<dyn Iterator<Item = I> + 'a> {
        use template::VertexNode::*;
        match self.node() {
            Sliceable(sn) => sn.mutable_uses(),
            LastSliceable(lsn) => lsn.mutable_uses(),
            Ntt { s, .. } => Box::new([*s].into_iter()),
            HashTranscript { transcript, .. } => Box::new([*transcript].into_iter()),
            SqueezeScalar(transcript) => Box::new([*transcript].into_iter()),
            _ => Box::new([].into_iter()),
        }
    }
    pub fn mutable_uses_mut<'a>(&'a mut self) -> Box<dyn Iterator<Item = &'a mut I> + 'a> {
        use template::VertexNode::*;
        match self.node_mut() {
            Sliceable(sn) => sn.mutable_uses_mut(),
            LastSliceable(lsn) => lsn.mutable_uses_mut(),
            Ntt { s, .. } => Box::new([s].into_iter()),
            HashTranscript { transcript, .. } => Box::new([transcript].into_iter()),
            SqueezeScalar(transcript) => Box::new([transcript].into_iter()),
            _ => Box::new([].into_iter()),
        }
    }

    /// For each output, if it took the space of some input `i`, returns `Some(i)`, otherwise `None`.
    /// If no output is inplace, returns an infinite iterator of `None`.
    pub fn outputs_inplace<'a, 'b, Rt: RuntimeType>(
        &'b self,
        uf_table: &'a user_function::Table<Rt>,
    ) -> Box<dyn Iterator<Item = Option<I>> + 'b> {
        use template::VertexNode::*;
        match self.node() {
            Sliceable(sn) => sn.outputs_inplace(),
            LastSliceable(lsn) => lsn.outputs_inplace(),
            Ntt { s, .. } => Box::new([Some(*s)].into_iter()),
            HashTranscript { transcript, .. } => Box::new([Some(*transcript)].into_iter()),
            SqueezeScalar(transcript) => Box::new([Some(*transcript), None].into_iter()),
            UserFunction(fid, args) => {
                let f_typ = &uf_table[*fid].typ;
                let r = f_typ
                    .ret_inplace
                    .iter()
                    .map(|&i| Some(args[i?]))
                    .collect::<Vec<_>>();
                Box::new(r.into_iter())
            }
            _ => Box::new(std::iter::repeat(None)),
        }
    }

    pub fn is_virtual(&self) -> bool {
        self.node().is_virtual()
    }
}

<<<<<<< HEAD
impl<'s, I, Is, C, E, Rt: RuntimeType>
    template::VertexNode<
        I,
        arith::ArithGraph<I, arith::ExprId>,
        C,
        E,
        sliceable_subgraph::alt_label::Cg<'s, Is, I, Rt>,
    >
=======
impl<I, C> template::VertexNode<I, arith::ArithGraph<I, arith::ExprId>, C, user_function::Id> {
    pub fn deterministic<Rt: RuntimeType>(&self, uf_table: &user_function::Table<Rt>) -> bool {
        match self {
            template::VertexNode::Blind(..) => false,
            template::VertexNode::UserFunction(f, _) => uf_table[*f].f.deterministic,
            _ => true,
        }
    }
}

impl<I, C, E> template::VertexNode<I, arith::ArithGraph<I, arith::ExprId>, C, E>
>>>>>>> 7c2d51c7
where
    I: Clone,
    Is: Clone,
    C: Clone,
    E: Clone,
{
    pub fn try_relabeled<I2: Default + Ord + std::fmt::Debug + Clone, Er>(
        &self,
        mut mapping: impl FnMut(I) -> Result<I2, Er>,
    ) -> Result<
        template::VertexNode<
            I2,
            arith::ArithGraph<I2, arith::ExprId>,
            C,
            E,
            sliceable_subgraph::alt_label::Cg<'s, Is, I2, Rt>,
        >,
        Er,
    > {
        use template::VertexNode::*;

        let r = match self {
            Sliceable(sn) => Sliceable(template::SliceableNode::try_relabeled(sn, &mut mapping)?),
            LastSliceable(lsn) => LastSliceable(lsn.try_relabeld(mapping)?),
            Subgraph(s) => Subgraph(s.try_relabeled(&mut mapping)?),
            UnsliceableConstant(c) => UnsliceableConstant(c.clone()),
            Extend(s, deg) => Extend(mapping(s.clone())?, deg.clone()),
            PolyPermute(input, table, len) => {
                PolyPermute(mapping(input.clone())?, mapping(table.clone())?, *len)
            }
            Entry(idx) => Entry(*idx),
            Return(x) => Return(mapping(x.clone())?),
            Ntt { alg, s, to, from } => Ntt {
                alg: alg.try_relabeled(&mut mapping)?,
                s: mapping(s.clone())?,
                to: to.clone(),
                from: from.clone(),
            },
            Slice(s, start, end) => Slice(mapping(s.clone())?, *start, *end),
            Interpolate { xs, ys } => Interpolate {
                xs: xs
                    .iter()
                    .map(|x| mapping(x.clone()))
                    .collect::<Result<_, _>>()?,
                ys: ys
                    .iter()
                    .map(|x| mapping(x.clone()))
                    .collect::<Result<_, _>>()?,
<<<<<<< HEAD
=======
            },
            Blind(s, left, right) => Blind(mapping(s.clone())?, *left, *right),
            Array(es) => Array(
                es.iter()
                    .map(|x| mapping(x.clone()))
                    .collect::<Result<_, _>>()?,
            ),
            AssmblePoly(s, es) => AssmblePoly(
                s.clone(),
                es.iter()
                    .map(|x| mapping(x.clone()))
                    .collect::<Result<_, _>>()?,
            ),
            Msm {
                alg,
                polys: scalars,
                points,
            } => Msm {
                alg: alg.clone(),
                polys: scalars
                    .iter()
                    .map(|x| mapping(x.clone()))
                    .collect::<Result<_, _>>()?,
                points: points
                    .iter()
                    .map(|x| mapping(x.clone()))
                    .collect::<Result<_, _>>()?,
>>>>>>> 7c2d51c7
            },
            Array(es) => Array(
                es.iter()
                    .map(|x| mapping(x.clone()))
                    .collect::<Result<_, _>>()?,
            ),
            AssmblePoly(s, es) => AssmblePoly(
                s.clone(),
                es.iter()
                    .map(|x| mapping(x.clone()))
                    .collect::<Result<_, _>>()?,
            ),
            HashTranscript {
                transcript,
                value,
                typ,
            } => HashTranscript {
                transcript: mapping(transcript.clone())?,
                value: mapping(value.clone())?,
                typ: typ.clone(),
            },
            SqueezeScalar(transcript) => SqueezeScalar(mapping(transcript.clone())?),
            TupleGet(s, i) => TupleGet(mapping(s.clone())?, *i),
            ArrayGet(s, i) => ArrayGet(mapping(s.clone())?, *i),
            UserFunction(fid, args) => UserFunction(
                fid.clone(),
                args.iter()
                    .map(|x| mapping(x.clone()))
                    .collect::<Result<_, _>>()?,
            ),
            KateDivision(lhs, rhs) => KateDivision(mapping(lhs.clone())?, mapping(rhs.clone())?),
            IndexPoly(x, idx) => IndexPoly(mapping(x.clone())?, *idx),
            AssertEq(x, y, msg) => AssertEq(mapping(x.clone())?, mapping(y.clone())?, msg.clone()),
            Print(x, s) => Print(mapping(x.clone())?, s.clone()),
        };

        Ok(r)
    }

    pub fn relabeled<I2: Default + Ord + std::fmt::Debug + Clone>(
        &self,
        mut mapping: impl FnMut(I) -> I2,
    ) -> template::VertexNode<
        I2,
        arith::ArithGraph<I2, arith::ExprId>,
        C,
        E,
        sliceable_subgraph::alt_label::Cg<'s, Is, I2, Rt>,
    > {
        self.try_relabeled::<_, ()>(|i| Ok(mapping(i))).unwrap()
    }

    pub fn track(&self, device: Device) -> super::type3::Track {
        use super::type3::Track::*;
        use template::VertexNode::*;

        let on_device = super::type3::Track::on_device;
        let currespounding_gpu = |dev: Device| {
            if !device.is_gpu() {
                panic!("this vertex needs to be executed on some GPU");
            }
            on_device(dev)
        };

        let err_no_track = |name: &'static str| -> ! { panic!("no track for {}", name) };

        match self {
            Sliceable(sn) => sn.track(device),
            LastSliceable(lsn) => lsn.track(device),
            UnsliceableConstant(..) => Cpu,
            Subgraph(..) => err_no_track("Subgraph"),
            Extend(..) => on_device(device),
            PolyPermute(..) => currespounding_gpu(device),
            Entry(..) => Cpu,
            Return(..) => MemoryManagement,
            Ntt { .. } => currespounding_gpu(device),
            Slice(..) => err_no_track("Slice"),
            Interpolate { .. } => Cpu,
            Array(..) => err_no_track("Array"),
            AssmblePoly(..) => Cpu,
            HashTranscript { .. } => Cpu,
            SqueezeScalar(..) => Cpu,
            TupleGet(..) => err_no_track("TupleGet"),
            ArrayGet(..) => err_no_track("ArrayGet"),
            UserFunction(..) => Cpu,
            KateDivision(..) => currespounding_gpu(device),
            IndexPoly(..) => on_device(device),
            AssertEq(..) => Cpu,
            Print(..) => Cpu,
        }
    }
}

impl<'s, Rt: RuntimeType> Cg<'s, Rt> {
    pub fn temporary_space_needed(
        &self,
        vid: VertexId,
        device: Device,
        libs: &mut Libs,
    ) -> Option<(Vec<u64>, super::type3::Device)> {
        use template::LastSliceableNode::*;
        use template::SliceableNode::*;
        use template::VertexNode::*;

        let on_device = super::type3::Device::for_execution_on;
        let on_gpu = |dev: Device| {
            if !dev.is_gpu() {
                panic!(
                    "this vertex {:?} needs to be executed on some GPU, got {:?}",
                    vid, device
                );
            }
            on_device(dev)
        };

        match self.g.vertex(vid).node() {
            Extend(..) => None,
            Sliceable(ScalarInvert { .. }) => None,
            Sliceable(SingleArith(..)) => None,
            Sliceable(Arith { arith, chunking }) => Some((
                temporary_space::arith::<Rt>(arith, chunking.clone()),
                // We are using only one gpu for now
                on_gpu(Device::Gpu(0)),
            )),
            Sliceable(Slice2(..)) => None,
            Subgraph(..) => None,
            Sliceable(NewPoly(..)) => None,
            Sliceable(Constant(..)) => None,
            UnsliceableConstant(..) => None,
            Return(..) => None,
            Entry(..) => None,
            Ntt { .. } => None,
            Sliceable(RotateIdx(..)) => None,
            Slice(..) => None,
            Interpolate { .. } => None,
            Sliceable(Blind(..)) => None,
            Array(..) => None,
            AssmblePoly(..) => None,
            LastSliceable(Msm { polys, alg, .. }) => {
                let (_, len) = self.g.vertex(polys[0]).typ().unwrap_poly();
                Some((
                    temporary_space::msm::<Rt>(alg, *len as usize, libs),
                    // We are using only one gpu for now
                    on_device(Device::Gpu(0)),
                ))
            }
            HashTranscript { .. } => None,
            SqueezeScalar(..) => None,
            TupleGet(..) => None,
            ArrayGet(..) => None,
            UserFunction(..) => None,
            KateDivision(lhs, _) => {
                let (_, len) = self.g.vertex(*lhs).typ().unwrap_poly();
                Some((
                    temporary_space::kate_division::<Rt>(*len as usize, libs),
                    on_gpu(device),
                ))
            }
            LastSliceable(EvaluatePoly { poly, .. }) => {
                let (_, len) = self.g.vertex(*poly).typ().unwrap_poly();
                Some((
                    temporary_space::poly_eval::<Rt>(*len as usize, libs),
                    on_device(device),
                ))
            }
            PolyPermute(_, _, usable) => Some((
                temporary_space::poly_permute::<Rt>(*usable as usize, libs),
                on_gpu(device),
            )),
            Sliceable(BatchedInvert(poly)) => {
                let (_, len) = self.g.vertex(*poly).typ().unwrap_poly();
                Some((
                    temporary_space::poly_invert::<Rt>(*len as usize, libs),
                    on_gpu(device),
                ))
            }
            Sliceable(ScanMul { poly, .. }) => {
                let (_, len) = self.g.vertex(*poly).typ().unwrap_poly();
                Some((
                    temporary_space::poly_scan::<Rt>(*len as usize, libs),
                    on_gpu(device),
                ))
            }
            Sliceable(DistributePowers { .. }) => None,
            IndexPoly(..) => None,
            AssertEq(..) => None,
            Print(..) => None,
        }
    }
}

pub struct Program<'s, Rt: RuntimeType> {
    pub(crate) cg: Cg<'s, Rt>,
    pub(crate) user_function_table: user_function::Table<Rt>,
    pub(crate) consant_table: ConstantTable<Rt>,
}

pub mod arith_decide_mutable;
pub mod common_subexpression_elimination;
pub mod decide_device;
pub mod graph_scheduling;
pub mod intt_mending;
pub mod kernel_fusion;
pub mod manage_inverse;
pub mod memory_planning;
pub mod object_analysis;
pub mod precompute;
pub mod pretty_print;
pub mod subgraph_slicing;
pub mod temporary_space;
pub mod typ;
pub mod user_function;
pub mod visualize;<|MERGE_RESOLUTION|>--- conflicted
+++ resolved
@@ -277,7 +277,16 @@
     }
 }
 
-<<<<<<< HEAD
+impl<I, C> template::VertexNode<I, arith::ArithGraph<I, arith::ExprId>, C, user_function::Id> {
+    pub fn deterministic<Rt: RuntimeType>(&self, uf_table: &user_function::Table<Rt>) -> bool {
+        match self {
+            template::VertexNode::Blind(..) => false,
+            template::VertexNode::UserFunction(f, _) => uf_table[*f].f.deterministic,
+            _ => true,
+        }
+    }
+}
+
 impl<'s, I, Is, C, E, Rt: RuntimeType>
     template::VertexNode<
         I,
@@ -286,19 +295,8 @@
         E,
         sliceable_subgraph::alt_label::Cg<'s, Is, I, Rt>,
     >
-=======
-impl<I, C> template::VertexNode<I, arith::ArithGraph<I, arith::ExprId>, C, user_function::Id> {
-    pub fn deterministic<Rt: RuntimeType>(&self, uf_table: &user_function::Table<Rt>) -> bool {
-        match self {
-            template::VertexNode::Blind(..) => false,
-            template::VertexNode::UserFunction(f, _) => uf_table[*f].f.deterministic,
-            _ => true,
-        }
-    }
-}
-
-impl<I, C, E> template::VertexNode<I, arith::ArithGraph<I, arith::ExprId>, C, E>
->>>>>>> 7c2d51c7
+
+
 where
     I: Clone,
     Is: Clone,
@@ -347,8 +345,6 @@
                     .iter()
                     .map(|x| mapping(x.clone()))
                     .collect::<Result<_, _>>()?,
-<<<<<<< HEAD
-=======
             },
             Blind(s, left, right) => Blind(mapping(s.clone())?, *left, *right),
             Array(es) => Array(
@@ -376,7 +372,6 @@
                     .iter()
                     .map(|x| mapping(x.clone()))
                     .collect::<Result<_, _>>()?,
->>>>>>> 7c2d51c7
             },
             Array(es) => Array(
                 es.iter()
