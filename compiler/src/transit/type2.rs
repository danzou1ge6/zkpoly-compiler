--- conflicted
+++ resolved
@@ -509,14 +509,9 @@
                     Gpu
                 }
             }
-<<<<<<< HEAD
             Entry(..) => Cpu,
             Return(..) => MemoryManagement,
             Ntt { .. } => CoProcess,
-=======
-            Entry => Cpu,
-            Ntt { .. } => Gpu,
->>>>>>> c804c2a1
             RotateIdx(..) => unreachable!(),
             Slice(..) => unreachable!(),
             Interpolate { .. } => Cpu,
