--- conflicted
+++ resolved
@@ -157,12 +157,7 @@
     pub fn uses<'a>(&'a self) -> Box<dyn Iterator<Item = VertexId> + 'a> {
         use template::VertexNode::*;
         match self.node() {
-<<<<<<< HEAD
             Arith(arith) => Box::new(arith.uses()),
-=======
-            Arith(arith::Arith::Bin(_, lhs, rhs)) => Box::new([*lhs, *rhs].into_iter()),
-            Arith(arith::Arith::Unr(_, x)) => Box::new([*x].into_iter()),
->>>>>>> 63543a7e
             Ntt { s, .. } => Box::new([*s].into_iter()),
             RotateIdx(x, _) => Box::new([*x].into_iter()),
             Interplote { xs, ys } => Box::new(xs.iter().copied().chain(ys.iter().copied())),
@@ -186,12 +181,7 @@
     pub fn uses_mut<'a>(&'a mut self) -> Box<dyn Iterator<Item = &'a mut VertexId> + 'a> {
         use template::VertexNode::*;
         match self.node_mut() {
-<<<<<<< HEAD
             Arith(arith) => Box::new(arith.uses_mut()),
-=======
-            Arith(arith::Arith::Bin(_, lhs, rhs)) => Box::new([lhs, rhs].into_iter()),
-            Arith(arith::Arith::Unr(_, x)) => Box::new([x].into_iter()),
->>>>>>> 63543a7e
             Ntt { s, .. } => Box::new([s].into_iter()),
             RotateIdx(x, _) => Box::new([x].into_iter()),
             Interplote { xs, ys } => Box::new(xs.iter_mut().chain(ys.iter_mut())),
