//! Data structures for Stage 2 Tree Transit IR.
//! Passes:
//! AST >
//! - INTT Mending
//! - Precompute NTT and MSM constants
//! - Manage Inversions
//! - Arithmetic Kernel Fusion
//! - Graph Scheduling
//! - Memory Planning
//! > Type3

use crate::ast;
use crate::transit::{self, PolyInit, SourceInfo};
pub use ast::lowering::{Constant, ConstantId, ConstantTable};
pub use typ::Typ;
use zkpoly_common::arith;
use zkpoly_common::digraph;
use zkpoly_common::digraph::internal::SubDigraph;
use zkpoly_common::heap::UsizeId;
use zkpoly_common::load_dynamic::Libs;
pub use zkpoly_common::typ::PolyType;
pub use zkpoly_runtime::args::{RuntimeType, Variable};
pub use zkpoly_runtime::error::RuntimeError;

zkpoly_common::define_usize_id!(VertexId);

pub type Arith<I> = arith::ArithGraph<I, arith::ExprId>;

#[derive(
    Debug, Clone, Copy, PartialEq, Eq, PartialOrd, Ord, serde::Serialize, serde::Deserialize,
)]
pub enum NttAlgorithm<I> {
    Precomputed(I),
    Standard { pq: I, omega: I },
    Undecieded,
}

impl<I> Default for NttAlgorithm<I> {
    fn default() -> Self {
        NttAlgorithm::Undecieded
    }
}

impl<I> NttAlgorithm<I>
where
    I: Clone,
{
    pub fn uses_ref<'a>(&'a self) -> Box<dyn Iterator<Item = &'a I> + 'a> {
        use NttAlgorithm::*;
        match self {
            Precomputed(x) => Box::new([x].into_iter()),
            Standard { pq, omega: base } => Box::new([pq, base].into_iter()),
            Undecieded => Box::new(std::iter::empty()),
        }
    }

    pub fn uses<'a>(&'a self) -> impl Iterator<Item = I> + 'a {
        self.uses_ref().cloned()
    }

    pub fn uses_mut<'a>(&'a mut self) -> Box<dyn Iterator<Item = &'a mut I> + 'a> {
        use NttAlgorithm::*;
        match self {
            Precomputed(x) => Box::new([x].into_iter()),
            Standard { pq, omega: base } => Box::new([pq, base].into_iter()),
            Undecieded => Box::new(std::iter::empty()),
        }
    }

    pub fn try_relabeled<I2, Err>(
        &self,
        mapping: &mut impl FnMut(I) -> Result<I2, Err>,
    ) -> Result<NttAlgorithm<I2>, Err> {
        use NttAlgorithm::*;
        Ok(match self {
            Precomputed(x) => Precomputed(mapping(x.clone())?),
            Standard { pq, omega: base } => Standard {
                pq: mapping(pq.clone())?,
                omega: mapping(base.clone())?,
            },
            Undecieded => Undecieded,
        })
    }

    pub fn relabeled<I2>(&self, mapping: &mut impl FnMut(I) -> I2) -> NttAlgorithm<I2> {
        self.try_relabeled::<_, ()>(&mut |i| Ok(mapping(i)))
            .unwrap()
    }
}

impl<I> NttAlgorithm<I>
where
    I: Copy + Default,
{
    pub fn decide_alg<Rt: RuntimeType>(
        len: usize,
        memory_limit: usize,
        recompute_len: usize,
    ) -> Self {
        let field_sz = size_of::<Rt::Field>();
        let total_sz = len * field_sz;
        let recompute_sz = recompute_len * field_sz;
        let temp_id = I::default(); // 0 for later allocate
        if total_sz * 3 < memory_limit {
            Self::Precomputed(temp_id)
        } else if total_sz * 2 + recompute_sz < memory_limit {
            Self::Standard {
                pq: temp_id,
                omega: temp_id,
            }
        } else if total_sz * 3 < memory_limit * 2 {
            // 1.5
            Self::Precomputed(temp_id)
        } else if total_sz + recompute_sz < memory_limit {
            Self::Standard {
                pq: temp_id,
                omega: temp_id,
            }
        } else {
            unimplemented!("out of core ntt is unimplemented")
        }
    }
}

#[derive(Debug, Clone, Copy, PartialEq, Eq)]
pub enum Device {
    Gpu(usize),
    Cpu,
}

impl Device {
    pub fn is_gpu(&self) -> bool {
        match self {
            Device::Gpu(_) => true,
            Device::Cpu => false,
        }
    }
}

#[derive(Debug, Clone, Copy, PartialEq, Eq)]
pub enum DevicePreference {
    PreferGpu,
    Gpu,
    Cpu,
}

pub mod template;

pub mod sliceable_subgraph;

/// The computation graph with full type information and sliceable subgraphs,
/// but uses alternative labels.
pub mod alt_label {
    use super::*;
    pub type VertexNode<'s, I, Rt> = template::VertexNode<
        I,
        Arith<I>,
        ConstantId,
        user_function::Id,
        sliceable_subgraph::alt_label::Cg<'s, sliceable_subgraph::VertexId, I, Rt>,
    >;
    pub type Vertex<'s, I, Rt> = transit::Vertex<VertexNode<'s, I, Rt>, Typ<Rt>, SourceInfo<'s>>;
}

<<<<<<< HEAD
pub mod alt_label_no_subgraph {
    use super::*;
    pub type VertexNode<I> = template::VertexNode<I, Arith<I>, ConstantId, user_function::Id, ()>;
}

=======
/// The standard computation graph with full type information and sliceable subgraphs,
/// after subgraph slicing.
>>>>>>> 7fe6a517
pub type VertexNode<'s, Rt> = alt_label::VertexNode<'s, VertexId, Rt>;
pub type Vertex<'s, Rt> = alt_label::Vertex<'s, VertexId, Rt>;
pub type Cg<'s, Rt> = transit::Cg<VertexId, Vertex<'s, Rt>>;
pub type CgSubgraph<'g, 's, Rt> = SubDigraph<'g, VertexId, Vertex<'s, Rt>>;

/// The computation graph generated from AST.
/// It has only partial type information, and it does not contain any sliceable subgraph.
pub mod partial_typed {
    use super::*;
    pub type VertexNode =
        template::VertexNode<VertexId, Arith<VertexId>, ConstantId, user_function::Id, ()>;
    pub type Vertex<'s, T> = transit::Vertex<VertexNode, T, SourceInfo<'s>>;
}

/// The computation graph after type inference.
/// It has full tyep information, but still does not contain any sliceable subgraph.
pub mod unsliced {
    pub mod alt_label {
        use super::super::*;
        pub type VertexNode<I> =
            template::VertexNode<I, Arith<I>, ConstantId, user_function::Id, ()>;
        pub type Vertex<'s, I, T> = transit::Vertex<VertexNode<I>, T, SourceInfo<'s>>;
        pub type Cg<'s, I, T> = transit::Cg<I, Vertex<'s, I, T>>;
    }

    pub type VertexNode = alt_label::VertexNode<super::VertexId>;
    pub type Vertex<'s, Rt> = alt_label::Vertex<'s, super::VertexId, super::Typ<Rt>>;
    pub type Cg<'s, Rt> = alt_label::Cg<'s, super::VertexId, super::Typ<Rt>>;
}

impl<I: UsizeId, C, E, T, S, Sg> digraph::internal::Predecessors<I>
    for transit::Vertex<
        template::VertexNode<I, arith::ArithGraph<I, arith::ExprId>, C, E, Sg>,
        T,
        S,
    >
where
    Sg: template::SubgraphNode<I>,
    I: 'static,
{
    #[allow(refining_impl_trait)]
    fn predecessors<'a>(&'a self) -> impl Iterator<Item = I> + 'a {
        self.node().uses()
    }
}

impl<'s, I, C, Sg, T, S>
    transit::Vertex<
        template::VertexNode<I, arith::ArithGraph<I, arith::ExprId>, C, user_function::Id, Sg>,
        T,
        S,
    >
where
    I: Copy + 'static,
    Sg: template::SubgraphNode<I>,
{
    pub fn uses<'a>(&'a self) -> impl Iterator<Item = I> + 'a {
        self.node().uses()
    }
    pub fn uses_mut<'a>(&'a mut self) -> Box<dyn Iterator<Item = &'a mut I> + 'a> {
        self.node_mut().uses_mut()
    }
    pub fn device(&self) -> DevicePreference {
        self.node().device()
    }
    pub fn mutable_uses<'a>(&'a self) -> Box<dyn Iterator<Item = I> + 'a> {
        use template::VertexNode::*;
        match self.node() {
            Sliceable(sn) => sn.mutable_uses(),
            LastSliceable(lsn) => lsn.mutable_uses(),
            Ntt { s, .. } => Box::new([*s].into_iter()),
            HashTranscript { transcript, .. } => Box::new([*transcript].into_iter()),
            SqueezeScalar(transcript) => Box::new([*transcript].into_iter()),
            _ => Box::new([].into_iter()),
        }
    }
    pub fn mutable_uses_mut<'a>(&'a mut self) -> Box<dyn Iterator<Item = &'a mut I> + 'a> {
        use template::VertexNode::*;
        match self.node_mut() {
            Sliceable(sn) => sn.mutable_uses_mut(),
            LastSliceable(lsn) => lsn.mutable_uses_mut(),
            Ntt { s, .. } => Box::new([s].into_iter()),
            HashTranscript { transcript, .. } => Box::new([transcript].into_iter()),
            SqueezeScalar(transcript) => Box::new([transcript].into_iter()),
            _ => Box::new([].into_iter()),
        }
    }

    /// For each output, if it took the space of some input `i`, returns `Some(i)`, otherwise `None`.
    /// If no output is inplace, returns an infinite iterator of `None`.
    pub fn outputs_inplace<'a, 'b, Rt: RuntimeType>(
        &'b self,
        uf_table: &'a user_function::Table<Rt>,
    ) -> Box<dyn Iterator<Item = Option<I>> + 'b> {
        use template::VertexNode::*;
        match self.node() {
            Sliceable(sn) => sn.outputs_inplace(),
            LastSliceable(lsn) => lsn.outputs_inplace(),
            Ntt { s, .. } => Box::new([Some(*s)].into_iter()),
            HashTranscript { transcript, .. } => Box::new([Some(*transcript)].into_iter()),
            SqueezeScalar(transcript) => Box::new([Some(*transcript), None].into_iter()),
            UserFunction(fid, args) => {
                let f_typ = &uf_table[*fid].typ;
                let r = f_typ
                    .ret_inplace
                    .iter()
                    .map(|&i| Some(args[i?]))
                    .collect::<Vec<_>>();
                Box::new(r.into_iter())
            }
            _ => Box::new(std::iter::repeat(None)),
        }
    }

    pub fn is_virtual(&self) -> bool {
        self.node().is_virtual()
    }
}

<<<<<<< HEAD
impl<I, C> template::VertexNode<I, arith::ArithGraph<I, arith::ExprId>, C, user_function::Id> {
    pub fn deterministic<Rt: RuntimeType>(&self, uf_table: &user_function::Table<Rt>) -> bool {
        match self {
            template::VertexNode::Blind(..) => false,
            template::VertexNode::UserFunction(f, _) => uf_table[*f].f.deterministic,
            _ => true,
        }
    }
}

impl<'s, I, Is, C, E, Rt: RuntimeType>
    template::VertexNode<
        I,
        arith::ArithGraph<I, arith::ExprId>,
        C,
        E,
        sliceable_subgraph::alt_label::Cg<'s, Is, I, Rt>,
    >
=======
impl<I, C, E, S> template::VertexNode<I, arith::ArithGraph<I, arith::ExprId>, C, E, S>
>>>>>>> 7fe6a517
where
    I: Clone + 'static,
    C: Clone,
    E: Clone,
    S: template::SubgraphNode<I>,
{
    pub fn try_relabeled<I2: Default + Ord + std::fmt::Debug + Clone + 'static, Er>(
        &self,
        mut mapping: impl FnMut(I) -> Result<I2, Er>,
    ) -> Result<
        template::VertexNode<I2, arith::ArithGraph<I2, arith::ExprId>, C, E, S::AltLabeled<I2>>,
        Er,
    > {
        use template::VertexNode::*;

        let r = match self {
            Sliceable(sn) => Sliceable(template::SliceableNode::try_relabeled(sn, &mut mapping)?),
            LastSliceable(lsn) => LastSliceable(lsn.try_relabeld(mapping)?),
            Subgraph(s) => Subgraph(s.try_relabeled(&mut mapping)?),
            UnsliceableConstant(c) => UnsliceableConstant(c.clone()),
            Extend(s, deg) => Extend(mapping(s.clone())?, deg.clone()),
            PolyPermute(input, table, len) => {
                PolyPermute(mapping(input.clone())?, mapping(table.clone())?, *len)
            }
            Entry(idx) => Entry(*idx),
            Return(x) => Return(mapping(x.clone())?),
            Ntt { alg, s, to, from } => Ntt {
                alg: alg.try_relabeled(&mut mapping)?,
                s: mapping(s.clone())?,
                to: to.clone(),
                from: from.clone(),
            },
            Slice(s, start, end) => Slice(mapping(s.clone())?, *start, *end),
            Interpolate { xs, ys } => Interpolate {
                xs: xs
                    .iter()
                    .map(|x| mapping(x.clone()))
                    .collect::<Result<_, _>>()?,
                ys: ys
                    .iter()
                    .map(|x| mapping(x.clone()))
                    .collect::<Result<_, _>>()?,
            },
            Array(es) => Array(
                es.iter()
                    .map(|x| mapping(x.clone()))
                    .collect::<Result<_, _>>()?,
            ),
            AssmblePoly(s, es) => AssmblePoly(
                s.clone(),
                es.iter()
                    .map(|x| mapping(x.clone()))
                    .collect::<Result<_, _>>()?,
            ),
            Array(es) => Array(
                es.iter()
                    .map(|x| mapping(x.clone()))
                    .collect::<Result<_, _>>()?,
            ),
            AssmblePoly(s, es) => AssmblePoly(
                s.clone(),
                es.iter()
                    .map(|x| mapping(x.clone()))
                    .collect::<Result<_, _>>()?,
            ),
            HashTranscript {
                transcript,
                value,
                typ,
            } => HashTranscript {
                transcript: mapping(transcript.clone())?,
                value: mapping(value.clone())?,
                typ: typ.clone(),
            },
            SqueezeScalar(transcript) => SqueezeScalar(mapping(transcript.clone())?),
            TupleGet(s, i) => TupleGet(mapping(s.clone())?, *i),
            ArrayGet(s, i) => ArrayGet(mapping(s.clone())?, *i),
            UserFunction(fid, args) => UserFunction(
                fid.clone(),
                args.iter()
                    .map(|x| mapping(x.clone()))
                    .collect::<Result<_, _>>()?,
            ),
            KateDivision(lhs, rhs) => KateDivision(mapping(lhs.clone())?, mapping(rhs.clone())?),
            IndexPoly(x, idx) => IndexPoly(mapping(x.clone())?, *idx),
            AssertEq(x, y, msg) => AssertEq(mapping(x.clone())?, mapping(y.clone())?, msg.clone()),
            Print(x, s) => Print(mapping(x.clone())?, s.clone()),
        };

        Ok(r)
    }

    pub fn relabeled<I2: Default + Ord + std::fmt::Debug + Clone>(
        &self,
        mut mapping: impl FnMut(I) -> I2,
    ) -> template::VertexNode<I2, arith::ArithGraph<I2, arith::ExprId>, C, E, S::AltLabeled<I2>>
    {
        self.try_relabeled::<_, ()>(|i| Ok(mapping(i))).unwrap()
    }

    pub fn track(&self, device: Device) -> super::type3::Track {
        use super::type3::Track::*;
        use template::VertexNode::*;

        let on_device = super::type3::Track::on_device;
        let currespounding_gpu = |dev: Device| {
            if !device.is_gpu() {
                panic!("this vertex needs to be executed on some GPU");
            }
            on_device(dev)
        };

        let err_no_track = |name: &'static str| -> ! { panic!("no track for {}", name) };

        match self {
            Sliceable(sn) => sn.track(device),
            LastSliceable(lsn) => lsn.track(device),
            UnsliceableConstant(..) => Cpu,
            Subgraph(..) => err_no_track("Subgraph"),
            Extend(..) => on_device(device),
            PolyPermute(..) => currespounding_gpu(device),
            Entry(..) => Cpu,
            Return(..) => MemoryManagement,
            Ntt { .. } => currespounding_gpu(device),
            Slice(..) => err_no_track("Slice"),
            Interpolate { .. } => Cpu,
            Array(..) => err_no_track("Array"),
            AssmblePoly(..) => Cpu,
            HashTranscript { .. } => Cpu,
            SqueezeScalar(..) => Cpu,
            TupleGet(..) => err_no_track("TupleGet"),
            ArrayGet(..) => err_no_track("ArrayGet"),
            UserFunction(..) => Cpu,
            KateDivision(..) => currespounding_gpu(device),
            IndexPoly(..) => on_device(device),
            AssertEq(..) => Cpu,
            Print(..) => Cpu,
        }
    }
}

impl<'s, Rt: RuntimeType> Cg<'s, Rt> {
    pub fn temporary_space_needed(
        &self,
        vid: VertexId,
        device: Device,
        libs: &mut Libs,
    ) -> Option<(Vec<u64>, super::type3::Device)> {
        use template::LastSliceableNode::*;
        use template::SliceableNode::*;
        use template::VertexNode::*;

        let on_device = super::type3::Device::for_execution_on;
        let on_gpu = |dev: Device| {
            if !dev.is_gpu() {
                panic!(
                    "this vertex {:?} needs to be executed on some GPU, got {:?}",
                    vid, device
                );
            }
            on_device(dev)
        };

        match self.g.vertex(vid).node() {
            Extend(..) => None,
            Sliceable(ScalarInvert { .. }) => None,
            Sliceable(SingleArith(..)) => None,
            Sliceable(Arith { arith, chunking }) => Some((
                temporary_space::arith::<Rt>(arith, chunking.clone()),
                // We are using only one gpu for now
                on_gpu(Device::Gpu(0)),
            )),
            Subgraph(..) => None,
            Sliceable(NewPoly(..)) => None,
            Sliceable(Constant(..)) => None,
            UnsliceableConstant(..) => None,
            Return(..) => None,
            Entry(..) => None,
            Ntt { .. } => None,
            Sliceable(RotateIdx(..)) => None,
            Slice(..) => None,
            Interpolate { .. } => None,
            Sliceable(Blind(..)) => None,
            Array(..) => None,
            AssmblePoly(..) => None,
            LastSliceable(Msm { polys, alg, .. }) => {
                let (_, len) = self.g.vertex(polys[0]).typ().unwrap_poly();
                Some((
                    temporary_space::msm::<Rt>(alg, *len as usize, libs),
                    // We are using only one gpu for now
                    on_device(Device::Gpu(0)),
                ))
            }
            HashTranscript { .. } => None,
            SqueezeScalar(..) => None,
            TupleGet(..) => None,
            ArrayGet(..) => None,
            UserFunction(..) => None,
            KateDivision(lhs, _) => {
                let (_, len) = self.g.vertex(*lhs).typ().unwrap_poly();
                Some((
                    temporary_space::kate_division::<Rt>(*len as usize, libs),
                    on_gpu(device),
                ))
            }
            LastSliceable(EvaluatePoly { poly, .. }) => {
                let (_, len) = self.g.vertex(*poly).typ().unwrap_poly();
                Some((
                    temporary_space::poly_eval::<Rt>(*len as usize, libs),
                    on_device(device),
                ))
            }
            PolyPermute(_, _, usable) => Some((
                temporary_space::poly_permute::<Rt>(*usable as usize, libs),
                on_gpu(device),
            )),
            Sliceable(BatchedInvert(poly)) => {
                let (_, len) = self.g.vertex(*poly).typ().unwrap_poly();
                Some((
                    temporary_space::poly_invert::<Rt>(*len as usize, libs),
                    on_gpu(device),
                ))
            }
            Sliceable(ScanMul { poly, .. }) => {
                let (_, len) = self.g.vertex(*poly).typ().unwrap_poly();
                Some((
                    temporary_space::poly_scan::<Rt>(*len as usize, libs),
                    on_gpu(device),
                ))
            }
            Sliceable(DistributePowers { .. }) => None,
            IndexPoly(..) => None,
            AssertEq(..) => None,
            Print(..) => None,
        }
    }
}

pub struct Program<'s, Rt: RuntimeType> {
    pub(crate) cg: unsliced::Cg<'s, Rt>,
    pub(crate) user_function_table: user_function::Table<Rt>,
    pub(crate) consant_table: ConstantTable<Rt>,
}

pub mod arith_decide_mutable;
pub mod common_subexpression_elimination;
pub mod decide_device;
pub mod graph_scheduling;
pub mod intt_mending;
pub mod kernel_fusion;
pub mod manage_inverse;
pub mod memory_planning;
pub mod object_analysis;
pub mod precompute;
pub mod pretty_print;
pub mod subgraph_slicing;
pub mod temporary_space;
pub mod typ;
pub mod user_function;
pub mod visualize;<|MERGE_RESOLUTION|>--- conflicted
+++ resolved
@@ -162,16 +162,13 @@
     pub type Vertex<'s, I, Rt> = transit::Vertex<VertexNode<'s, I, Rt>, Typ<Rt>, SourceInfo<'s>>;
 }
 
-<<<<<<< HEAD
 pub mod alt_label_no_subgraph {
     use super::*;
     pub type VertexNode<I> = template::VertexNode<I, Arith<I>, ConstantId, user_function::Id, ()>;
 }
 
-=======
 /// The standard computation graph with full type information and sliceable subgraphs,
 /// after subgraph slicing.
->>>>>>> 7fe6a517
 pub type VertexNode<'s, Rt> = alt_label::VertexNode<'s, VertexId, Rt>;
 pub type Vertex<'s, Rt> = alt_label::Vertex<'s, VertexId, Rt>;
 pub type Cg<'s, Rt> = transit::Cg<VertexId, Vertex<'s, Rt>>;
@@ -291,28 +288,19 @@
     }
 }
 
-<<<<<<< HEAD
-impl<I, C> template::VertexNode<I, arith::ArithGraph<I, arith::ExprId>, C, user_function::Id> {
+impl<I, C, S>
+    template::VertexNode<I, arith::ArithGraph<I, arith::ExprId>, C, user_function::Id, S>
+{
     pub fn deterministic<Rt: RuntimeType>(&self, uf_table: &user_function::Table<Rt>) -> bool {
         match self {
-            template::VertexNode::Blind(..) => false,
+            template::VertexNode::Sliceable(template::SliceableNode::Blind(..)) => false,
             template::VertexNode::UserFunction(f, _) => uf_table[*f].f.deterministic,
             _ => true,
         }
     }
 }
 
-impl<'s, I, Is, C, E, Rt: RuntimeType>
-    template::VertexNode<
-        I,
-        arith::ArithGraph<I, arith::ExprId>,
-        C,
-        E,
-        sliceable_subgraph::alt_label::Cg<'s, Is, I, Rt>,
-    >
-=======
-impl<I, C, E, S> template::VertexNode<I, arith::ArithGraph<I, arith::ExprId>, C, E, S>
->>>>>>> 7fe6a517
+impl<'s, I, C, E, S> template::VertexNode<I, arith::ArithGraph<I, arith::ExprId>, C, E, S>
 where
     I: Clone + 'static,
     C: Clone,
