--- conflicted
+++ resolved
@@ -1075,16 +1075,10 @@
                         let index = v.uses().position(|x| x == input_vid).unwrap();
                         let inplace_reg = input_registers[index];
                         ctx.add_residence_for_object(output_obj, output_reg, output_value.device());
-<<<<<<< HEAD
-                        ctx.remove_residence_for_object(
-                            ctx.reg2obj[&inplace_reg],
-                            output_value.device(),
-=======
                         ctx.remove_residence_in_reg_for_object(
                             ctx.reg2obj[&inplace_reg],
                             output_value.device(),
                             inplace_reg,
->>>>>>> 6f901689
                         );
                         ctx.attempt_copy_gpu_addr_id_from(inplace_reg, output_reg);
                         Ok((output_reg, Some(inplace_reg)))
