use std::{
    collections::{BTreeMap, BTreeSet},
    panic::Location,
};

use crate::transit::{type2, SourceInfo};

use super::{Cg, Typ, Vertex, VertexId, VertexNode};
use zkpoly_common::{
    arith::{
        self, Arith, ArithGraph, ArithUnrOp, ArithVertex, ExprId, FusedType, Mutability, Operation,
        UnrOp,
    },
    digraph::internal::Digraph,
    heap::Heap,
    typ::PolyType,
};
use zkpoly_runtime::args::RuntimeType;

impl<'s, Rt: RuntimeType> Cg<'s, Rt> {
    fn can_fuse(
        &self,
        vid: VertexId,
        fused: &Vec<usize>,
        to: &Vec<bool>,
        from: &Vec<bool>,
        size_limit: Option<usize>,
        cur_size: Option<usize>,
    ) -> bool {
        if size_limit.is_some() && cur_size.is_some() {
            if cur_size.unwrap() >= size_limit.unwrap() {
                return false;
            }
        }
        let v = self.g.vertex(vid);
        let vid_usize: usize = vid.into();
        if fused[vid_usize] != 0 || to[vid_usize] || from[vid_usize] {
            return false;
        }
        match v.node() {
            VertexNode::SingleArith(a) => match a {
                Arith::Bin(arith::BinOp::Pp(op), lhs, rhs) => {
                    if matches!(op, arith::ArithBinOp::Add | arith::ArithBinOp::Sub) {
                        let (pty1, deg1) = self.g.vertex(*lhs).typ().unwrap_poly();
                        let (pty2, deg2) = self.g.vertex(*rhs).typ().unwrap_poly();
                        if *deg1 == *deg2 {
                            true
                        } else {
                            // Only when lhs and rhs both are under coefficient representation
                            // can they have different degrees.
                            // In this case, they cannot be fused.
                            assert!(*pty1 == PolyType::Coef && *pty2 == PolyType::Coef);
                            false
                        }
                    } else {
                        true
                    }
                }
                Arith::Unr(UnrOp::S(ArithUnrOp::Pow(_)), _) => false,
                _ => true,
            },
            _ => false,
        }
    }

    fn get_fuse_type(&self, vid: VertexId) -> FusedType {
        let v = self.g.vertex(vid);
        match v.typ() {
            super::typ::template::Typ::Poly(_) => FusedType::ScalarArray,
            super::typ::template::Typ::Scalar => FusedType::Scalar,
            _ => panic!("src nodes of single arith should have fused type output"),
        }
    }

    fn fuse_bwd(
        &self,
        vid: VertexId,
        fused: &mut Vec<usize>,
        to: &mut Vec<bool>,
        from: &mut Vec<bool>,
        vid2arith: &mut BTreeMap<VertexId, ExprId>,
        succ: &Heap<VertexId, BTreeSet<VertexId>>,
        ag: &mut ArithGraph<VertexId, ExprId>,
        output_v: &mut Vec<Vec<(VertexId, VertexId)>>,
        src_info: &mut Vec<Location<'s>>,
        fuse_id: usize,
        size_limit: usize,
    ) {
        if fused[usize::from(vid)] == fuse_id || vid2arith.contains_key(&vid) {
            return; // is in the current fusion
        }
        if self.can_fuse(
            vid,
            fused,
            to,
            from,
            Some(size_limit),
            Some(vid2arith.len()),
        ) {
            self.fuse_it(
                vid, fused, to, from, vid2arith, succ, ag, output_v, src_info, fuse_id, size_limit,
            );
        } else {
            let vid_arith = ag.g.add_vertex(ArithVertex {
                op: {
                    Operation::Input {
                        outer_id: vid,
                        typ: self.get_fuse_type(vid),
                        mutability: Mutability::Const, // this will be changed after the whole subgraph is fused
                    }
                },
            });
            vid2arith.insert(vid, vid_arith);
            ag.inputs.push(vid_arith);
        }
    }

    // use dfs to mark the "to" nodes
    fn mark_fwd(
        &self,
        vid: VertexId,
        to: &mut Vec<bool>,
        succ: &Heap<VertexId, BTreeSet<VertexId>>,
        start_mark: bool,
        fused: &Vec<usize>,
        from: &Vec<bool>,
        fuse_id: usize,
    ) {
        let vid_usize: usize = vid.into();
        if to[vid_usize] {
            return;
        }
        let can_fuse = self.can_fuse(vid, fused, to, from, None, None);
        if start_mark {
            to[vid_usize] = true
        }
        let mut mark_next = start_mark;
        if !can_fuse && fused[vid_usize] != fuse_id {
            mark_next = true;
        }
        for fwd in succ[vid].iter() {
            self.mark_fwd(*fwd, to, succ, mark_next, fused, from, fuse_id);
        }
    }

    // use dfs to mark the "from" nodes
    fn mark_bwd(
        &self,
        vid: VertexId,
        from: &mut Vec<bool>,
        start_mark: bool,
        fused: &Vec<usize>,
        to: &Vec<bool>,
        fuse_id: usize,
    ) {
        let vid_usize: usize = vid.into();
        if from[vid_usize] {
            return;
        }
        let can_fuse = self.can_fuse(vid, fused, to, from, None, None);
        if start_mark {
            from[vid_usize] = true;
        }
        let mut mark_next = start_mark;
        if !can_fuse && fused[vid_usize] != fuse_id {
            mark_next = true;
        }
        for bwd in self.g.vertex(vid).uses() {
            self.mark_bwd(bwd, from, mark_next, fused, to, fuse_id);
        }
    }

    fn fuse_it(
        &self,
        vid: VertexId,
        fused: &mut Vec<usize>,
        to: &mut Vec<bool>,
        from: &mut Vec<bool>,
        vid2arith: &mut BTreeMap<VertexId, ExprId>,
        succ: &Heap<VertexId, BTreeSet<VertexId>>,
        ag: &mut ArithGraph<VertexId, ExprId>,
        output_v: &mut Vec<Vec<(VertexId, VertexId)>>, // output_v[rank in outputs]: vec[(targetid, old_src_id)]
        src_info: &mut Vec<Location<'s>>,
        fuse_id: usize,
        size_limit: usize,
    ) {
        let v = self.g.vertex(vid);
        match v.node() {
            VertexNode::SingleArith(arith) => {
                self.mark_bwd(vid, from, false, fused, to, fuse_id);
                self.mark_fwd(vid, to, succ, false, fused, from, fuse_id);

                let vid_usize: usize = vid.into();
                fused[vid_usize] = fuse_id;
                let my_arith = ag.g.add_vertex(ArithVertex {
                    op: Operation::Todo, // for id gen
                });

                vid2arith.insert(vid, my_arith);
                src_info.extend(&v.src().location);
                match arith {
                    Arith::Bin(_, lhs, rhs) => {
                        self.fuse_bwd(
                            *lhs, fused, to, from, vid2arith, succ, ag, output_v, src_info,
                            fuse_id, size_limit,
                        );
                        self.fuse_bwd(
                            *rhs, fused, to, from, vid2arith, succ, ag, output_v, src_info,
                            fuse_id, size_limit,
                        );
                    }
                    Arith::Unr(_, src) => {
                        self.fuse_bwd(
                            *src, fused, to, from, vid2arith, succ, ag, output_v, src_info,
                            fuse_id, size_limit,
                        );
                    }
                };
                *ag.g.vertex_mut(my_arith) = ArithVertex {
                    op: Operation::Arith(
                        arith.relabeled(&mut |vid| vid2arith.get(&vid).unwrap().clone()),
                    ),
                };
                let mut output_rank = None;
                for node in succ[vid].iter() {
                    if fused[usize::from(*node)] == fuse_id {
                        continue; // is in the current fusion
                    }
                    if self.can_fuse(
                        *node,
                        fused,
                        to,
                        from,
                        Some(size_limit),
                        Some(vid2arith.len()),
                    ) {
                        self.fuse_it(
                            *node, fused, to, from, vid2arith, succ, ag, output_v, src_info,
                            fuse_id, size_limit,
                        );
                    } else {
                        if output_rank.is_none() {
                            output_rank = Some(output_v.len());
                            output_v.push(Vec::new());
                            ag.outputs.push(my_arith); // will be converted to output nodes
                        };
                        output_v[output_rank.unwrap()].push((*node, vid));
                    }
                }
            }
            _ => panic!("can only fuse single arith"),
        }
    }
}

pub fn reorder_input_outputs<Rt: RuntimeType>(
    ag: &mut ArithGraph<VertexId, ExprId>,
    old_outputs_v: &mut Vec<Vec<(VertexId, VertexId)>>,
    old_output_types: &mut Vec<Typ<Rt>>,
) {
    // reorder into scalars  polys order
    let mut inputs = Vec::new();
    let mut outputs = Vec::new();
    let mut outputs_v = Vec::new();
    let mut output_types = Vec::new();

    // first push all scalars
    for id in ag.inputs.iter() {
        let v = ag.g.vertex(*id);
        if let Operation::Input { typ, .. } = &v.op {
            if typ == &FusedType::Scalar {
                inputs.push(*id);
            }
        } else {
            panic!("arith vertex in the inputs table should be inputs")
        }
    }
    for ((id, output_v), old_output_type) in ag
        .outputs
        .iter()
        .zip(old_outputs_v.iter())
        .zip(old_output_types.iter())
    {
        let v = ag.g.vertex(*id);
        if let Operation::Output { typ, .. } = &v.op {
            if typ == &FusedType::Scalar {
                outputs.push(*id);
                outputs_v.push(output_v.clone());
                output_types.push(old_output_type.clone());
            }
        } else {
            panic!("arith vertex in the outputs table should be outputs")
        }
    }

    // then push all polys
    for id in ag.inputs.iter() {
        let v = ag.g.vertex(*id);
        if let Operation::Input { typ, .. } = &v.op {
            if typ == &FusedType::ScalarArray {
                inputs.push(*id);
            }
        } else {
            panic!("arith vertex in the inputs table should be inputs")
        }
    }
    for ((id, output_v), old_output_type) in ag
        .outputs
        .iter()
        .zip(old_outputs_v.iter())
        .zip(old_output_types.iter())
    {
        let v = ag.g.vertex(*id);
        if let Operation::Output { typ, .. } = &v.op {
            if typ == &FusedType::ScalarArray {
                outputs.push(*id);
                outputs_v.push(output_v.clone());
                output_types.push(old_output_type.clone());
            }
        } else {
            panic!("arith vertex in the outputs table should be outputs")
        }
    }

    ag.inputs = inputs;
    ag.outputs = outputs;
    *old_outputs_v = outputs_v;
    *old_output_types = output_types;
}

fn div_ceil(a: u64, b: u64) -> u64 {
    (a + b - 1) / b
}

pub fn fuse_arith<'s, Rt: RuntimeType>(mut cg: Cg<'s, Rt>, gpu_mem_limit: u64) -> Cg<'s, Rt> {
    let mut succ: Heap<VertexId, BTreeSet<VertexId>> = cg.g.successors();
    let mut fused = vec![0; cg.g.order()];
    let order = cg.g.vertices().collect::<Vec<_>>();
    let mut to = vec![false; cg.g.order()]; // vertexs rely on the current fused kernel
    let mut from = vec![false; cg.g.order()]; // vertexs the current fused kernel relies on
    let mut fuse_id = 1;
    for id in order {
        if cg.can_fuse(id, &mut fused, &mut to, &mut from, None, None) {
            let mut vid2arith = BTreeMap::new();
            let mut ag = ArithGraph {
                inputs: Vec::new(),
                outputs: Vec::new(),
                g: Digraph::new(),
                poly_repr: PolyType::Coef, // revised later
            };
            let mut output_v = Vec::new();
            let mut src_info = Vec::new();
            cg.fuse_it(
                id,
                &mut fused,
                &mut to,
                &mut from,
                &mut vid2arith,
                &succ,
                &mut ag,
                &mut output_v,
                &mut src_info,
                fuse_id,
                1500,
            );

            let mut output_polys = 0;
            let (mut output_types, output_outer_info) = output_v
                .iter()
                .map(|output_i /*(targetid, old_src_id)*/| {
                    let old_src = output_i[0].1;
                    let old = cg.g.vertex(old_src);
                    let fused_type = cg.get_fuse_type(old_src);
                    if fused_type == FusedType::ScalarArray {
                        output_polys += 1
                    }
                    (old.typ().clone(), (fused_type, old_src))
                })
                .collect::<(Vec<_>, Vec<_>)>();

            // correct the polynomial representation
            ag.poly_repr = output_types
                .iter()
                .fold(None, |acc, t| {
                    if let type2::Typ::Poly((t_repr, _)) = t {
                        if let Some(acc_repr) = acc {
                            if &acc_repr != t_repr {
                                panic!("outputs have different polynomial representation");
                            }
                        }
                        Some(t_repr.clone())
                    } else {
                        acc
                    }
                })
                .unwrap_or(PolyType::Coef);

<<<<<<< HEAD
            // change input mutability
            // let mut mut_inputs = ag.change_mutability(&succ, output_polys).into_iter();

            // add output nodes
            for (out_arith, (fuse_type, outer_id)) in ag.outputs.iter_mut().zip(output_outer_info) {
                let in_node = vec![];
=======
            // add output nodes
            for (out_arith, (fuse_type, outer_id)) in ag.outputs.iter_mut().zip(output_outer_info) {
>>>>>>> 2a1e0850
                *out_arith = ag.g.add_vertex(ArithVertex {
                    op: Operation::Output {
                        outer_id: outer_id,
                        typ: fuse_type,
                        store_node: *out_arith,
                        in_node: Vec::new(),
                    },
                });
            }

            // reorder inputs and outputs
            reorder_input_outputs(&mut ag, &mut output_v, &mut output_types);

            assert_eq!(output_types.len(), ag.outputs.len());
            let typ = super::typ::template::Typ::Tuple(output_types.clone());

            let poly_deg = output_types.iter().fold(0, |acc, t| match t {
                type2::Typ::Poly((_, deg)) => {
                    assert!(acc == 0 || acc == *deg);
                    *deg
                }
                type2::Typ::Scalar => acc,
                _ => panic!("outputs other than polynomials and scalars are not expected"),
            });

            let ag_space = ag.space_needed(
                poly_deg * std::mem::size_of::<Rt::Field>() as u64,
                std::mem::size_of::<Rt::Field>() as u64,
            );
            let chunking = if ag_space < gpu_mem_limit / 2 {
                None
            } else {
                Some(div_ceil(gpu_mem_limit, ag_space))
            };

            let node_id = cg.g.add_vertex(Vertex::new(
                VertexNode::Arith {
                    arith: ag,
                    chunking,
                },
                typ,
                SourceInfo::new(src_info.clone(), Some("fused_arith".to_string())),
            ));

            // add tuple get to unzip the result
            let mut output_get = Vec::new();
            for (id, typ) in output_types.iter().enumerate() {
                let get = cg.g.add_vertex(Vertex::new(
                    VertexNode::TupleGet(node_id, id),
                    typ.clone(),
                    SourceInfo::new(src_info.clone(), Some("fused_arith_tuple_get".to_string())),
                ));
                output_get.push(get);
            }

            // modify the consumers to depend on tuple get
            for i in 0..output_v.len() {
                let new_src = output_get[i];
                for (target, old_src) in output_v[i].iter() {
                    for src in cg.g.vertex_mut(*target).uses_mut() {
                        if *src == *old_src {
                            *src = new_src;
                        }
                    }
                }
            }
            // reconstruct succ and clear to and from
            fuse_id += 1;
            to = vec![false; cg.g.order()];
            from = vec![false; cg.g.order()];
            fused.resize(cg.g.order(), 0);
            succ = cg.g.successors().map(&mut |_, v| {
                v.into_iter()
                    .filter(|suc_id| fused[usize::from(*suc_id)] == 0)
                    .collect()
            });

            // // some check for succ and pred
            // for (vid, succs) in succ.iter().enumerate() {
            //     if fused[vid] != 0 {
            //         continue;
            //     }
            //     for suc in succs {
            //         if fused[usize::from(*suc)] != 0 {
            //             panic!("shouldn't have suc to be a fused point");
            //         }
            //     }
            // }

            // for vid in cg.g.vertices() {
            //     let vid_usize = usize::from(vid);
            //     if fused[vid_usize] != 0 {
            //         continue;
            //     }
            //     for pre in cg.g.vertex(vid).uses() {
            //         let pre_usize = usize::from(pre);
            //         if fused[pre_usize] != 0 {
            //             panic!("shouldn't have pre to be a fused point");
            //         }
            //     }
            // }
        }
    }
    cg
}<|MERGE_RESOLUTION|>--- conflicted
+++ resolved
@@ -395,17 +395,8 @@
                 })
                 .unwrap_or(PolyType::Coef);
 
-<<<<<<< HEAD
-            // change input mutability
-            // let mut mut_inputs = ag.change_mutability(&succ, output_polys).into_iter();
-
             // add output nodes
             for (out_arith, (fuse_type, outer_id)) in ag.outputs.iter_mut().zip(output_outer_info) {
-                let in_node = vec![];
-=======
-            // add output nodes
-            for (out_arith, (fuse_type, outer_id)) in ag.outputs.iter_mut().zip(output_outer_info) {
->>>>>>> 2a1e0850
                 *out_arith = ag.g.add_vertex(ArithVertex {
                     op: Operation::Output {
                         outer_id: outer_id,
@@ -438,7 +429,12 @@
             let chunking = if ag_space < gpu_mem_limit / 2 {
                 None
             } else {
-                Some(div_ceil(gpu_mem_limit, ag_space))
+                let mut chunking = 4;
+                while div_ceil(ag_space, chunking) * 3 > gpu_mem_limit {
+                    chunking *= 2;
+                }
+                assert!(poly_deg % chunking == 0);
+                Some(chunking)
             };
 
             let node_id = cg.g.add_vertex(Vertex::new(
