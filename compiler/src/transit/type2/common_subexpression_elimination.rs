use std::collections::BTreeMap;

use zkpoly_common::{define_usize_id, digraph::internal::Digraph, union_find::UnionFind};
use zkpoly_runtime::args::RuntimeType;

use crate::transit::{
    self,
    type2::{
        template::SliceableNode,
        unsliced::{
            self,
            alt_label::{Cg, Vertex, VertexNode},
        },
        VertexId,
    },
};

define_usize_id!(EquivalenceClassId);

#[derive(Debug, Clone, Copy, PartialEq, Eq, Hash, PartialOrd, Ord, Default)]
pub struct EquivalenceClass {
    pub id: EquivalenceClassId,
    pub rotate: i32,
}

impl EquivalenceClass {
    pub fn rotate(&mut self, offset: i32) {
        self.rotate += offset;
    }
}

pub type EquivalenceNode = VertexNode<EquivalenceClass>;

fn get_equivalence_class<Rt: RuntimeType>(
    node2class: &BTreeMap<EquivalenceNode, EquivalenceClass>,
    node: &EquivalenceNode,
    id_allocator: &mut usize,
    uf_table: &super::user_function::Table<Rt>,
) -> EquivalenceClass {
    match node {
        EquivalenceNode::Sliceable(SliceableNode::RotateIdx(father, offset)) => {
            let mut class = father.clone();
            class.rotate(*offset);
            class
        }
        _ if node.deterministic(uf_table) && node2class.contains_key(&node) => {
            node2class.get(&node).unwrap().clone()
        }
        _ => {
            let id = *id_allocator;
            *id_allocator += 1;
            EquivalenceClass {
                id: id.into(),
                rotate: 0,
            }
        }
    }
}

<<<<<<< HEAD
pub fn cse<'s, Rt: RuntimeType>(
    cg: Cg<'s, Rt>,
    uf_table: &super::user_function::Table<Rt>,
) -> Cg<'s, Rt> {
=======
pub fn cse<'s, Rt: RuntimeType>(cg: unsliced::Cg<'s, Rt>) -> unsliced::Cg<'s, Rt> {
>>>>>>> 7fe6a517
    let mut vid2class: BTreeMap<VertexId, EquivalenceClass> = BTreeMap::new();
    let mut node2class: BTreeMap<EquivalenceNode, EquivalenceClass> = BTreeMap::new();
    let mut class2new_id: BTreeMap<EquivalenceClass, VertexId> = BTreeMap::new();
    let mut new_graph = Digraph::new();
    let mut id_allocator = 0;

    for (vid, v) in cg.g.topology_sort() {
        let transit::Vertex(node, typ, src) = v.clone();

        let eq_node: EquivalenceNode =
            node.relabeled(&mut |vid| vid2class.get(&vid).cloned().unwrap());

        let class = get_equivalence_class(&node2class, &eq_node, &mut id_allocator, uf_table);
        vid2class.insert(vid, class.clone());

        // insert new node
        if !class2new_id.contains_key(&class) {
            let new_node: VertexNode<_> = node.relabeled(&mut |vid| {
                class2new_id
                    .get(vid2class.get(&vid).unwrap())
                    .cloned()
                    .unwrap()
            });
            let new_vid = new_graph.add_vertex(Vertex::new(new_node, typ, src));
            class2new_id.insert(class.clone(), new_vid);
        } else {
            // update src info
            let new_vid = class2new_id.get(&class).unwrap().clone();
            new_graph
                .vertex_mut(new_vid)
                .src_mut()
                .location
                .extend(src.location);
            // check type
            assert_eq!(
                *new_graph.vertex(new_vid).typ(),
                typ,
                "Type mismatch in CSE: {:?} vs {:?}",
                new_graph.vertex(new_vid).typ(),
                typ
            );
        }

        node2class.insert(eq_node, class.clone());
    }

    let (new_cg, changed) = tackle_equality_transforms(Cg {
        output: class2new_id
            .get(vid2class.get(&cg.output).unwrap())
            .cloned()
            .unwrap(),
        g: new_graph,
    });
    if changed {
        cse(new_cg, uf_table)
    } else {
        new_cg
    }
}

pub fn tackle_equality_transforms<'s, T>(
    mut cg: Cg<'s, VertexId, T>,
) -> (Cg<'s, VertexId, T>, bool) {
    // some transformations such as assert_eq can create nodes the same as the original,
    // in this case, we need to move all the nodes pointing at the origin node to the new node

    let mut equality_nodes_mapping = UnionFind::new(cg.g.order());
    for (vid, v) in cg.g.topology_sort() {
        match v.node() {
            VertexNode::AssertEq(lhs, rhs, _) => {
                equality_nodes_mapping.union(lhs.clone().into(), vid.into());
                equality_nodes_mapping.union(rhs.clone().into(), vid.into());
            }
            VertexNode::Print(src, _) => {
                equality_nodes_mapping.union(src.clone().into(), vid.into());
            }
            _ => {}
        }
    }

    let mut has_change = false;
    let mut mapping = |vid: VertexId| VertexId::from(equality_nodes_mapping.find(vid.into()));
    cg.g.vertices().for_each(|vid| {
        let node = cg.g.vertex(vid).node().clone();
        let new_node = match node {
            VertexNode::AssertEq(..) | VertexNode::Print(..) => node,
            _ => node.relabeled(&mut mapping),
        };
        if &new_node != cg.g.vertex(vid).node() {
            has_change = true;
        }
        *cg.g.vertex_mut(vid).node_mut() = new_node;
    });
    cg.output = mapping(cg.output);

    (cg, has_change)
}<|MERGE_RESOLUTION|>--- conflicted
+++ resolved
@@ -57,14 +57,10 @@
     }
 }
 
-<<<<<<< HEAD
 pub fn cse<'s, Rt: RuntimeType>(
-    cg: Cg<'s, Rt>,
+    cg: unsliced::Cg<'s, Rt>,
     uf_table: &super::user_function::Table<Rt>,
-) -> Cg<'s, Rt> {
-=======
-pub fn cse<'s, Rt: RuntimeType>(cg: unsliced::Cg<'s, Rt>) -> unsliced::Cg<'s, Rt> {
->>>>>>> 7fe6a517
+) -> unsliced::Cg<'s, Rt> {
     let mut vid2class: BTreeMap<VertexId, EquivalenceClass> = BTreeMap::new();
     let mut node2class: BTreeMap<EquivalenceNode, EquivalenceClass> = BTreeMap::new();
     let mut class2new_id: BTreeMap<EquivalenceClass, VertexId> = BTreeMap::new();
