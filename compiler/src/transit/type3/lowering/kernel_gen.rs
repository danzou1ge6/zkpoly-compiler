--- conflicted
+++ resolved
@@ -54,30 +54,6 @@
             VertexNode::KateDivision(..) => Some(Self::KateDivision),
             VertexNode::EvaluatePoly { .. } => Some(Self::EvaluatePoly),
             VertexNode::BatchedInvert(..) => Some(Self::BatchedInvert),
-<<<<<<< HEAD
-            VertexNode::ScanMul { .. } => Some(Self::ScanMul),
-            VertexNode::Constant(_) => todo!(),
-            VertexNode::Entry => todo!(),
-            VertexNode::Return => todo!(),
-            VertexNode::LiteralScalar(_) => todo!(),
-            VertexNode::RotateIdx(_, _) => todo!(),
-            VertexNode::Interplote { xs, ys } => todo!(),
-            VertexNode::Blind(..) => todo!(),
-            VertexNode::Array(items) => todo!(),
-            VertexNode::AssmblePoly(_, _) => todo!(),
-            VertexNode::HashTranscript {
-                transcript,
-                value,
-                typ,
-            } => todo!(),
-            VertexNode::SqueezeScalar(_) => todo!(),
-            VertexNode::TupleGet(_, _) => todo!(),
-            VertexNode::ArrayGet(_, _) => todo!(),
-            VertexNode::UserFunction(_, items) => todo!(),
-            VertexNode::DistributePowers { scalar, poly } => todo!(),
-            VertexNode::NewPoly(..) => todo!(),
-            otherwise => unreachable!(),
-=======
             VertexNode::ScanMul(..) => Some(Self::ScanMul),
             VertexNode::Interpolate { .. } => Some(Self::Interpolate),
             VertexNode::AssmblePoly(_, _) => Some(Self::AssmblePoly),
@@ -100,7 +76,6 @@
                 }
             }
             _ => None,
->>>>>>> 061cb37f
         }
     }
 }
