--- conflicted
+++ resolved
@@ -303,10 +303,7 @@
 ) {
     match &inst.node {
         super::InstructionNode::Type2 { ids, temp, vertex } => match vertex {
-<<<<<<< HEAD
             VertexNode::NewPoly(..) => todo!(),
-=======
->>>>>>> 061cb37f
             VertexNode::Constant(constant_id) => emit(Instruction::LoadConstant {
                 src: *constant_id,
                 dst: reg_id2var_id(ids[0]),
