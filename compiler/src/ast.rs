pub use crate::transit::{
    self,
<<<<<<< HEAD
    type2::{template, Typ},
    PolyInit,
=======
    type2::{template, PolyInit, Typ},
>>>>>>> fe69fa6e
};
use std::{panic::Location, rc::Rc};
use zkpoly_runtime::args::RuntimeType;
pub use zkpoly_runtime::args::{Constant, ConstantId};
pub use zkpoly_runtime::functions::{Function, FunctionId as UFunctionId};

zkpoly_common::define_usize_id!(ExprId);

#[derive(Debug, Clone)]
pub struct SourceInfo {
    pub loc: Location<'static>,
    pub name: String,
}

impl SourceInfo {
    pub fn new(loc: Location<'static>, name: String) -> Self {
        Self { loc, name }
    }
}

#[derive(Debug, Clone)]
pub enum Arith<Rt: RuntimeType> {
    Bin(transit::arith::ArithBinOp, Vertex<Rt>, Vertex<Rt>),
    Unr(transit::arith::ArithUnrOp, Vertex<Rt>),
}

pub type VertexNode<Rt: RuntimeType> =
    template::VertexNode<Vertex<Rt>, Arith<Rt>, ConstantId, UFunctionId>;
pub use transit::HashTyp;

#[derive(Debug, Clone)]
pub struct VertexInner<Rt: RuntimeType> {
    node: VertexNode<Rt>,
    typ: Option<Typ<Rt>>,
    src: SourceInfo,
}

#[derive(Debug, Clone)]
pub struct Vertex<Rt: RuntimeType>(Rc<VertexInner<Rt>>);

impl<Rt: RuntimeType> From<VertexInner<Rt>> for Vertex<Rt> {
    fn from(inner: VertexInner<Rt>) -> Self {
        Self(Rc::new(inner))
    }
}

impl<Rt: RuntimeType> Vertex<Rt> {
    pub fn inner(&self) -> &VertexInner<Rt> {
        &self.0
    }
}

// pub mod builder;
pub mod typing;<|MERGE_RESOLUTION|>--- conflicted
+++ resolved
@@ -1,11 +1,6 @@
 pub use crate::transit::{
     self,
-<<<<<<< HEAD
-    type2::{template, Typ},
-    PolyInit,
-=======
     type2::{template, PolyInit, Typ},
->>>>>>> fe69fa6e
 };
 use std::{panic::Location, rc::Rc};
 use zkpoly_runtime::args::RuntimeType;
