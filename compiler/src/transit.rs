--- conflicted
+++ resolved
@@ -75,10 +75,5 @@
 }
 
 // pub mod type1;
-<<<<<<< HEAD
-pub mod arith;
 pub mod type2;
-pub mod type3;
-=======
-pub mod type2;
->>>>>>> 63543a7e
+pub mod type3;