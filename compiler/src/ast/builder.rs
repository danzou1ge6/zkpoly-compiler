--- conflicted
+++ resolved
@@ -158,7 +158,6 @@
     }
 
     #[track_caller]
-<<<<<<< HEAD
     pub fn scatter_array(&self, name: &str, n: usize, value: Vertex) -> Vec<Vertex> {
         (0..n)
             .map(|i| {
@@ -174,9 +173,6 @@
 
     #[track_caller]
     pub fn constant<T: 'static>(&mut self, name: String, value: T) -> Vertex {
-=======
-    pub fn constant(&mut self, name: String, value: Variable<T>) -> Vertex {
->>>>>>> 82677474
         let typ = Typ::Any(any::TypeId::of::<T>(), std::mem::size_of::<T>());
         let constant_id = self.constants.push(Constant::new(name.clone(), value));
         VertexInner {
