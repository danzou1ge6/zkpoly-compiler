use crate::{ast, driver::fresh_type3, transit::type3};
use std::io::Write;

use super::{fresh_type3::FreshType3, ConstantPool};
use zkpoly_common::load_dynamic::Libs;
use zkpoly_runtime::args::{self, RuntimeType};

use super::{
    debug_type2, debug_type2_def_use, debug_type2_with_seq, type2, DebugOptions, Error,
    HardwareInfo, MemoryInfo, PanicJoinHandler, SubDigraph, Versions,
};

/// The intermediate result after applying various passes on Type2.
pub struct ProcessedType2<'s, Rt: RuntimeType> {
<<<<<<< HEAD
    pub(super) cg: Versions<type2::Cg<'s, Rt>>,
=======
    pub(super) cg: type2::unsliced::Cg<'s, Rt>,
>>>>>>> 7fe6a517
    pub(super) constant_table: type2::ConstantTable<Rt>,
    pub(super) uf_table: type2::user_function::Table<Rt>,
    pub(super) libs: Libs,
}

impl<'s, Rt: RuntimeType> ProcessedType2<'s, Rt> {
    /// Lower to Type3 IR by through memory planning and some other passes.
    pub fn to_type3(
        self,
        options: &DebugOptions,
        hardware_info: &HardwareInfo,
        constant_pool: &mut ConstantPool,
        ctx: &PanicJoinHandler,
    ) -> Result<FreshType3<'s, Rt>, Error<'static, Rt>> {
        let Self {
            cg: t2cg_versions,
            constant_table: t2const_tab,
            uf_table: t2uf_tab,
            mut libs,
        } = self;

        if hardware_info.disks_available() != constant_pool.disk.as_ref().map_or(0, |x| x.len()) {
            panic!("inconsistent number of disks in hardware info and constant pool");
        }

        // - Decide constants to be on disk or CPU:
        //   If the constants take more than 1/4 CPU space, put big constants on disk.
        let constants_on_disk = ast::lowering::constant_size(&t2const_tab) * 4
            > hardware_info.cpu().memory_limit()
            && hardware_info.disks_available() > 0;
        let constants_device = t2const_tab.map_by_ref(&mut |_, c| {
            if constants_on_disk && c.typ.can_on_disk::<Rt::Field, Rt::PointAffine>() {
                type3::Device::Disk
            } else {
                type3::Device::Cpu
            }
        });

        let chunk_versions = t2cg_versions.map_i(|cpu, t2cg, helper| {
            let hardware_info = hardware_info.clone().with_cpu(cpu.clone());
            let hardware_info = &hardware_info;

            // - Graph Scheduling
            let (seq, _) = options.log_suround(
                helper.log_prologue("Scheduling graph"),
                || Ok(type2::graph_scheduling::schedule(&t2cg)),
                "Done.",
            )?;

            if options.debug_graph_scheduling {
                let path = options
                    .debug_dir
                    .join(helper.debug_filename("type2_graph_scheduled.dot"));
                ctx.add(debug_type2_with_seq(
                    path,
                    &t2cg.g,
                    &seq,
                    options.type2_visualizer,
                ));
            }

            let g = SubDigraph::new(&t2cg.g, t2cg.g.connected_component(t2cg.output));

            // - Decide Device
            let devices = options.log_suround(
                helper.log_prologue("Deciding device"),
                || Ok(type2::decide_device::decide(&g)),
                "Done.",
            )?;

            // - Object Analysis
            let (obj_def_use, _) = options.log_suround(
                helper.log_prologue("Analyzing object definitions (before deciding arith inputs)"),
                || {
                    Ok(type2::object_analysis::cg_def_use::DefUse::analyze(
                        &g,
                        &t2uf_tab,
                        &seq,
                        t2cg.output,
                        |vid| devices[&vid],
                        hardware_info,
                        &constants_device,
                    ))
                },
                "Done.",
            )?;

            if options.debug_obj_def_use {
                let fpath =
                    options
                        .debug_dir
                        .join(helper.debug_filename(
                            "type2_object_def_use_before_arith_decide_mutable.dot",
                        ));
                ctx.add(debug_type2_def_use(
                    fpath,
                    &t2cg.g,
                    &devices,
                    &seq,
                    &obj_def_use,
                    options.type2_visualizer,
                ));
            }

            if options.debug_obj_liveness {
                let fpath = options.debug_dir.join(
                    helper.debug_filename("type2_object_liveness_before_arith_decide_mutable.txt"),
                );
                let mut f = std::fs::File::create(&fpath).unwrap();
                obj_def_use.debug_dies_after(&mut f).unwrap();
            }

            // - Decide inplace inputs of arithmetic subgraphs
            let t2cg = options.log_suround(
                helper.log_prologue("Deciding inplace inputs"),
                || {
                    Ok(type2::arith_decide_mutable::decide_mutable(
                        t2cg,
                        &seq,
                        &obj_def_use,
                        |vid| devices[&vid],
                    ))
                },
                "Done",
            )?;

            if options.debug_arith_decide_mutable {
                let fpath = options
                    .debug_dir
                    .join(helper.debug_filename("type2_arith_decide_mutable.dot"));
                ctx.add(debug_type2(
                    fpath,
                    &t2cg.g,
                    t2cg.output,
                    options.type2_visualizer,
                ));
            }

            // - Object Analysis Again (since the mutable decision might have changed the value definition)
            let g = SubDigraph::new(&t2cg.g, t2cg.g.connected_component(t2cg.output));

            let (obj_def_use, obj_id_allocator) = options.log_suround(
                helper.log_prologue("Analyzing object definitions"),
                || {
                    Ok(type2::object_analysis::cg_def_use::DefUse::analyze(
                        &g,
                        &t2uf_tab,
                        &seq,
                        t2cg.output,
                        |vid| devices[&vid],
                        hardware_info,
                        &constants_device,
                    ))
                },
                "Done.",
            )?;

            if options.debug_obj_def_use {
                let fpath = options
                    .debug_dir
                    .join(helper.debug_filename("type2_object_def_use.dot"));
                ctx.add(debug_type2_def_use(
                    fpath,
                    &t2cg.g,
                    &devices,
                    &seq,
                    &obj_def_use,
                    options.type2_visualizer,
                ));
            }

            // To Type3 through Memory Planning
            let g = SubDigraph::new(&t2cg.g, t2cg.g.connected_component(t2cg.output));

            let (t3chunk, statistics) = options.log_suround(
                helper.log_prologue("Planning memory"),
                || {
                    Ok(type2::memory_planning::plan(
                        &t2cg,
                        &g,
                        &seq,
                        &obj_def_use,
                        obj_id_allocator,
                        |vid| devices[&vid],
                        hardware_info,
                        &mut libs,
                    )
                    .expect("memory plan failed"))
                },
                "Done.",
            )?;

            if options.debug_fresh_type3 {
                let mut f = std::fs::File::create(
                    options
                        .debug_dir
                        .join(helper.debug_filename("type3_fresh.html")),
                )
                .unwrap();
                type3::pretty_print::prettify(&t3chunk, &mut f).unwrap();
            }

            if options.debug_memory_planning_statistics {
                let mut f = std::fs::File::create(
                    options
                        .debug_dir
                        .join(helper.debug_filename("memory_planning_statistics.txt")),
                )
                .unwrap();
                write!(&mut f, "{}", &statistics).unwrap();
                println!("Memory Planning Statistics:\n{:?}", &statistics);
            }

            let cpu = MemoryInfo::new(statistics.cpu_peak_usage, cpu.smithereen_space());

            Ok((
                cpu,
                fresh_type3::Version {
                    chunk: t3chunk,
                    memory_statistics: statistics,
                },
            ))
        })?;

        Ok(FreshType3 {
            versions: chunk_versions,
            uf_table: t2uf_tab,
            constant_table: t2const_tab,
            constants_device,
            libs,
        })
    }

    pub fn dump(
        &self,
        dir: impl AsRef<std::path::Path>,
        constant_pool: &mut ConstantPool,
    ) -> std::io::Result<()>
    where
        Rt: for<'de> serde::Deserialize<'de> + serde::Serialize,
    {
        std::fs::create_dir_all(dir.as_ref())?;

        self.cg.dump(&dir, |f, cpu, cg| {
            serde_json::to_writer_pretty(f, &(cpu, cg))?;
            Ok(())
        })?;

        let mut ct_header_f = std::fs::File::create(dir.as_ref().join("constants-manifest.json"))?;
        let ct_header = args::serialization::Header::build(&self.constant_table);
        serde_json::to_writer_pretty(&mut ct_header_f, &ct_header)?;

        let mut ct_f = std::fs::File::create(dir.as_ref().join("constants.bin"))?;
        ct_header.dump_entries_data(&self.constant_table, &mut ct_f, &mut constant_pool.cpu)?;

        Ok(())
    }
}<|MERGE_RESOLUTION|>--- conflicted
+++ resolved
@@ -12,11 +12,7 @@
 
 /// The intermediate result after applying various passes on Type2.
 pub struct ProcessedType2<'s, Rt: RuntimeType> {
-<<<<<<< HEAD
-    pub(super) cg: Versions<type2::Cg<'s, Rt>>,
-=======
-    pub(super) cg: type2::unsliced::Cg<'s, Rt>,
->>>>>>> 7fe6a517
+    pub(super) cg: Versions<type2::unsliced::Cg<'s, Rt>>,
     pub(super) constant_table: type2::ConstantTable<Rt>,
     pub(super) uf_table: type2::user_function::Table<Rt>,
     pub(super) libs: Libs,
